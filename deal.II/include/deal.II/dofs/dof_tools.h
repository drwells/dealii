//---------------------------------------------------------------------------
//    $Id$
//
//    Copyright (C) 1999, 2000, 2001, 2002, 2003, 2004, 2005, 2006, 2007, 2008, 2009, 2010, 2011, 2012, 2013 by the deal.II authors
//
//    This file is subject to QPL and may not be  distributed
//    without copyright and license information. Please refer
//    to the file deal.II/doc/license.html for the  text  and
//    further information on this license.
//
//---------------------------------------------------------------------------
#ifndef __deal2__dof_tools_h
#define __deal2__dof_tools_h


#include <deal.II/base/config.h>
#include <deal.II/base/exceptions.h>
#include <deal.II/base/table.h>
#include <deal.II/base/index_set.h>
#include <deal.II/base/point.h>
#include <deal.II/lac/constraint_matrix.h>
#include <deal.II/lac/sparsity_pattern.h>
#include <deal.II/dofs/function_map.h>
#include <deal.II/dofs/dof_handler.h>
#include <deal.II/fe/fe.h>
#include <deal.II/fe/component_mask.h>
#include <deal.II/hp/mapping_collection.h>

#include <vector>
#include <set>
#include <map>

DEAL_II_NAMESPACE_OPEN

template<int dim, class T> class Table;
class SparsityPattern;
template <typename number> class Vector;
template <int dim> class Function;
template <int dim, int spacedim> class FiniteElement;
template <int dim, int spacedim> class DoFHandler;
namespace hp
{
  template <int dim, int spacedim> class DoFHandler;
  template <int dim, int spacedim> class MappingCollection;
}
template <int dim, int spacedim> class MGDoFHandler;
class ConstraintMatrix;
template <class GridClass> class InterGridMap;
template <int dim, int spacedim> class Mapping;


//TODO: map_support_points_to_dofs should generate a multimap, rather than just a map, since several dofs may be located at the same support point

/**
 * This is a collection of functions operating on, and manipulating
 * the numbers of degrees of freedom. The documentation of the member
 * functions will provide more information, but for functions that
 * exist in multiple versions, there are sections in this global
 * documentation stating some commonalities.
 *
 * All member functions are static, so there is no need to create an
 * object of class DoFTools.
 *
 *
 * <h3>Setting up sparsity patterns</h3>
 *
 * When assembling system matrices, the entries are usually of the form
 * $a_{ij} = a(\phi_i, \phi_j)$, where $a$ is a bilinear functional, often an
 * integral. When using sparse matrices, we therefore only need to reserve space
 * for those $a_{ij}$ only, which are nonzero, which is the same as to say that
 * the basis functions $\phi_i$ and $\phi_j$ have a nonempty intersection of
 * their support. Since the support of basis functions is bound only on cells
 * on which they are located or to which they are adjacent, to
 * determine the sparsity pattern it is sufficient to loop over all
 * cells and connect all basis functions on each cell with all other
 * basis functions on that cell.  There may be finite elements for
 * which not all basis functions on a cell connect with each other,
 * but no use of this case is made since no examples where this occurs
 * are known to the author.
 *
 *
 * <h3>DoF numberings on boundaries</h3>
 *
 * When projecting the traces of functions to the boundary or parts thereof,
 * one needs to build matrices and vectors that act only on those degrees of
 * freedom that are located on the boundary, rather than on all degrees of
 * freedom. One could do that by simply building matrices in which the entries
 * for all interior DoFs are zero, but such matrices are always very rank
 * deficient and not very practical to work with.
 *
 * What is needed instead in this case is a numbering of the boundary degrees
 * of freedom, i.e. we should enumerate all the degrees of freedom that are
 * sitting on the boundary, and exclude all other (interior) degrees of
 * freedom. The map_dof_to_boundary_indices() function does exactly this: it
 * provides a vector with as many entries as there are degrees of freedom on
 * the whole domain, with each entry being the number in the numbering of the
 * boundary or DoFHandler::invalid_dof_index if the dof is not on the
 * boundary.
 *
 * With this vector, one can get, for any given degree of freedom, a unique
 * number among those DoFs that sit on the boundary; or, if your DoF was
 * interior to the domain, the result would be DoFHandler::invalid_dof_index.
 * We need this mapping, for example, to build the mass matrix on the boundary
 * (for this, see make_boundary_sparsity_pattern() function, the corresponding
 * section below, as well as the MatrixCreator class documentation).
 *
 * Actually, there are two map_dof_to_boundary_indices() functions, one
 * producing a numbering for all boundary degrees of freedom and one producing
 * a numbering for only parts of the boundary, namely those parts for which
 * the boundary indicator is listed in a set of indicators given to the
 * function. The latter case is needed if, for example, we would only want to
 * project the boundary values for the Dirichlet part of the boundary. You
 * then give the function a list of boundary indicators referring to Dirichlet
 * parts on which the projection is to be performed. The parts of the boundary
 * on which you want to project need not be contiguous; however, it is not
 * guaranteed that the indices of each of the boundary parts are continuous,
 * i.e. the indices of degrees of freedom on different parts may be
 * intermixed.
 *
 * Degrees of freedom on the boundary but not on one of the specified
 * boundary parts are given the index DoFHandler::invalid_dof_index, as if
 * they were in the interior. If no boundary indicator was given or if
 * no face of a cell has a boundary indicator contained in the given
 * list, the vector of new indices consists solely of
 * DoFHandler::invalid_dof_index.
 *
 * (As a side note, for corner cases: The question what a degree of freedom on
 * the boundary is, is not so easy.  It should really be a degree of freedom
 * of which the respective basis function has nonzero values on the
 * boundary. At least for Lagrange elements this definition is equal to the
 * statement that the off-point, or what deal.II calls support_point, of the
 * shape function, i.e. the point where the function assumes its nominal value
 * (for Lagrange elements this is the point where it has the function value
 * 1), is located on the boundary. We do not check this directly, the
 * criterion is rather defined through the information the finite element
 * class gives: the FiniteElement class defines the numbers of basis functions
 * per vertex, per line, and so on and the basis functions are numbered after
 * this information; a basis function is to be considered to be on the face of
 * a cell (and thus on the boundary if the cell is at the boundary) according
 * to it belonging to a vertex, line, etc but not to the interior of the
 * cell. The finite element uses the same cell-wise numbering so that we can
 * say that if a degree of freedom was numbered as one of the dofs on lines,
 * we assume that it is located on the line. Where the off-point actually is,
 * is a secret of the finite element (well, you can ask it, but we don't do it
 * here) and not relevant in this context.)
 *
 *
 * <h3>Setting up sparsity patterns for boundary matrices</h3>
 *
 * In some cases, one wants to only work with DoFs that sit on the
 * boundary. One application is, for example, if rather than interpolating
 * non-homogenous boundary values, one would like to project them. For this,
 * we need two things: a way to identify nodes that are located on (parts of)
 * the boundary, and a way to build matrices out of only degrees of freedom
 * that are on the boundary (i.e. much smaller matrices, in which we do not
 * even build the large zero block that stems from the fact that most degrees
 * of freedom have no support on the boundary of the domain). The first of
 * these tasks is done by the map_dof_to_boundary_indices() function of this
 * class (described above).
 *
 * The second part requires us first to build a sparsity pattern for the
 * couplings between boundary nodes, and then to actually build the components
 * of this matrix. While actually computing the entries of these small
 * boundary matrices is discussed in the MatrixCreator class, the creation of
 * the sparsity pattern is done by the create_boundary_sparsity_pattern()
 * function. For its work, it needs to have a numbering of all those degrees
 * of freedom that are on those parts of the boundary that we are interested
 * in. You can get this from the map_dof_to_boundary_indices() function. It
 * then builds the sparsity pattern corresponding to integrals like
 * $\int_\Gamma \varphi_{b2d(i)} \varphi_{b2d(j)} dx$, where $i$ and $j$ are
 * indices into the matrix, and $b2d(i)$ is the global DoF number of a degree
 * of freedom sitting on a boundary (i.e., $b2d$ is the inverse of the mapping
 * returned by map_dof_to_boundary_indices() function).
 *
 *
 * @ingroup dofs
 * @author Wolfgang Bangerth, Guido Kanschat and others
 */
namespace DoFTools
{
  /**
   * The flags used in tables by certain
   * <tt>make_*_pattern</tt> functions to
   * describe whether two components of the
   * solution couple in the bilinear forms
   * corresponding to cell or face
   * terms. An example of using these flags
   * is shown in the introduction of
   * step-46.
   *
   * In the descriptions of the individual
   * elements below, remember that these
   * flags are used as elements of tables
   * of size FiniteElement::n_components
   * times FiniteElement::n_components
   * where each element indicates whether
   * two components do or do not couple.
   */
  enum Coupling
  {
    /**
     * Two components do not
     * couple.
     */
    none,
    /**
     * Two components do couple.
     */
    always,
    /**
     * Two components couple only
     * if their shape functions are
     * both nonzero on a given
     * face. This flag is only used
     * when computing integrals over
     * faces of cells.
     */
    nonzero
  };

  /**
   * @name Auxiliary functions
   * @{
   */
  /**
   * Maximal number of degrees of
   * freedom on a cell.
   *
   * @relates DoFHandler
   */
  template <int dim, int spacedim>
  unsigned int
  max_dofs_per_cell (const DoFHandler<dim,spacedim> &dh);

  /**
   * Maximal number of degrees of
   * freedom on a cell.
   *
   * @relates hp::DoFHandler
   */
  template <int dim, int spacedim>
  unsigned int
  max_dofs_per_cell (const hp::DoFHandler<dim,spacedim> &dh);


  /**
   * Maximal number of degrees of
   * freedom on a face.
   *
   * This function exists for both non-hp
   * and hp DoFHandlers, to allow for a
   * uniform interface to query this
   * property.
   *
   * @relates DoFHandler
   */
  template <int dim, int spacedim>
  unsigned int
  max_dofs_per_face (const DoFHandler<dim,spacedim> &dh);

  /**
   * Maximal number of degrees of
   * freedom on a face.
   *
   * This function exists for both non-hp
   * and hp DoFHandlers, to allow for a
   * uniform interface to query this
   * property.
   *
   * @relates hp::DoFHandler
   */
  template <int dim, int spacedim>
  unsigned int
  max_dofs_per_face (const hp::DoFHandler<dim,spacedim> &dh);

  /**
   * Maximal number of degrees of
   * freedom on a vertex.
   *
   * This function exists for both non-hp
   * and hp DoFHandlers, to allow for a
   * uniform interface to query this
   * property.
   *
   * @relates DoFHandler
   */
  template <int dim, int spacedim>
  unsigned int
  max_dofs_per_vertex (const DoFHandler<dim,spacedim> &dh);

  /**
   * Maximal number of degrees of
   * freedom on a vertex.
   *
   * This function exists for both non-hp
   * and hp DoFHandlers, to allow for a
   * uniform interface to query this
   * property.
   *
   * @relates hp::DoFHandler
   */
  template <int dim, int spacedim>
  unsigned int
  max_dofs_per_vertex (const hp::DoFHandler<dim,spacedim> &dh);

  /**
   * Number of vector components in the
   * finite element object used by this
   * DoFHandler.
   *
   * This function exists for both non-hp
   * and hp DoFHandlers, to allow for a
   * uniform interface to query this
   * property.
   *
   * @relates DoFHandler
   */
  template <int dim, int spacedim>
  unsigned int
  n_components (const DoFHandler<dim,spacedim> &dh);

  /**
   * Number of vector components in the
   * finite element object used by this
   * DoFHandler.
   *
   * This function exists for both non-hp
   * and hp DoFHandlers, to allow for a
   * uniform interface to query this
   * property.
   *
   * @relates hp::DoFHandler
   */
  template <int dim, int spacedim>
  unsigned int
  n_components (const hp::DoFHandler<dim,spacedim> &dh);

  /**
   * Find out whether the FiniteElement
   * used by this DoFHandler is primitive
   * or not.
   *
   * This function exists for both non-hp
   * and hp DoFHandlers, to allow for a
   * uniform interface to query this
   * property.
   *
   * @relates DoFHandler
   */
  template <int dim, int spacedim>
  bool
  fe_is_primitive (const DoFHandler<dim,spacedim> &dh);

  /**
   * Find out whether the FiniteElement
   * used by this DoFHandler is primitive
   * or not.
   *
   * This function exists for both non-hp
   * and hp DoFHandlers, to allow for a
   * uniform interface to query this
   * property.
   *
   * @relates hp::DoFHandler
   */
  template <int dim, int spacedim>
  bool
  fe_is_primitive (const hp::DoFHandler<dim,spacedim> &dh);

  /**
   * @}
   */

  /**
   * @name Sparsity Pattern Generation
   * @{
   */

  /**
   * Locate non-zero entries of the
   * system matrix.
   *
   * This function computes the
   * possible positions of non-zero
   * entries in the global system
   * matrix. We assume that a
   * certain finite element basis
   * function is non-zero on a cell
   * only if its degree of freedom
   * is associated with the
   * interior, a face, an edge or a
   * vertex of this cell. As a
   * result, the matrix entry
   * between two basis functions
   * can be non-zero only if they
   * correspond to degrees of
   * freedom of at least one common
   * cell. Therefore,
   * @p make_sparsity_pattern just
   * loops over all cells and
   * enters all couplings local to
   * that cell. As the generation
   * of the sparsity pattern is
   * irrespective of the equation
   * which is solved later on, the
   * resulting sparsity pattern is
   * symmetric.
   *
   * Remember using
   * SparsityPattern::compress()
   * after generating the pattern.
   *
   * The actual type of the
   * sparsity pattern may be
   * SparsityPattern,
   * CompressedSparsityPattern,
   * BlockSparsityPattern,
   * BlockCompressedSparsityPattern,
   * BlockCompressedSetSparsityPattern,
   * BlockCompressedSimpleSparsityPattern,
   * or any other class that
   * satisfies similar
   * requirements. It is assumed
   * that the size of the sparsity
   * pattern matches the number of
   * degrees of freedom and that
   * enough unused nonzero entries
   * are left to fill the sparsity
   * pattern. The nonzero entries
   * generated by this function are
   * overlaid to possible previous
   * content of the object, that is
   * previously added entries are
   * not deleted.
   *
   * Since this process is purely local,
   * the sparsity pattern does not provide
   * for entries introduced by the
   * elimination of hanging nodes. They
   * have to be taken care of by a call to
   * ConstraintMatrix::condense()
   * afterwards.
   *
   * Alternatively, the constraints on
   * degrees of freedom can already be
   * taken into account at the time of
   * creating the sparsity pattern. For
   * this, pass the ConstraintMatrix object
   * as the third argument to the current
   * function. No call to
   * ConstraintMatrix::condense() is then
   * necessary. This process is explained
   * in step-27.
   *
   * In case the constraints are
   * already taken care of in this
   * function, it is possible to
   * neglect off-diagonal entries
   * in the sparsity pattern. When
   * using
   * ConstraintMatrix::distribute_local_to_global
   * during assembling, no entries
   * will ever be written into
   * these matrix position, so that
   * one can save some computing
   * time in matrix-vector products
   * by not even creating these
   * elements. In that case, the
   * variable
   * <tt>keep_constrained_dofs</tt>
   * needs to be set to
   * <tt>false</tt>.
   *
   * If the @p subdomain_id parameter is
   * given, the sparsity pattern is built
   * only on cells that have a subdomain_id
   * equal to the given argument. This is
   * useful in parallel contexts where the
   * matrix and sparsity pattern (for
   * example a
   * TrilinosWrappers::SparsityPattern) may
   * be distributed and not every MPI
   * process needs to build the entire
   * sparsity pattern; in that case, it is
   * sufficient if every process only
   * builds that part of the sparsity
   * pattern that corresponds to the
   * subdomain_id for which it is
   * responsible. This feature is
   * used in step-32.
   *
   * @ingroup constraints
   */
  template <class DH, class SparsityPattern>
  void
  make_sparsity_pattern (const DH               &dof,
                         SparsityPattern        &sparsity_pattern,
                         const ConstraintMatrix &constraints = ConstraintMatrix(),
                         const bool              keep_constrained_dofs = true,
                         const types::subdomain_id subdomain_id = numbers::invalid_subdomain_id);

  /**
   * Locate non-zero entries for
   * vector valued finite elements.
   * This function does mostly the
   * same as the previous
   * @p make_sparsity_pattern, but
   * it is specialized for vector
   * finite elements and allows to
   * specify which variables couple
   * in which equation. For
   * example, if wanted to solve
   * the Stokes equations,
   * @f{align*}
   * -\Delta \mathbf u + \nabla p &= 0,\\
   * \text{div}\ u                    &= 0
   * @f}
   * in two space dimensions,
   * using stable Q2/Q1 mixed
   * elements (using the FESystem
   * class), then you don't want
   * all degrees of freedom to
   * couple in each equation. You
   * rather may want to give the
   * following pattern of
   * couplings:
   * @f[
   * \left[
   * \begin{array}{ccc}
   *   1 & 0 & 1 \\
   *   0 & 1 & 1 \\
   *   1 & 1 & 0
   * \end{array}
   * \right]
   * @f]
   * where "1" indicates that two
   * variables (i.e. components of
   * the FESystem) couple in the
   * respective equation, and a "0"
   * means no coupling, in which
   * case it is not necessary to
   * allocate space in the matrix
   * structure. Obviously, the mask
   * refers to components of the
   * composed FESystem, rather
   * than to the degrees of freedom
   * contained in there.
   *
   * This function is designed to
   * accept a coupling pattern, like the one
   * shown above, through the
   * @p couplings parameter, which
   * contains values of type #Coupling. It
   * builds the matrix structure
   * just like the previous
   * function, but does not create
   * matrix elements if not
   * specified by the coupling pattern. If the
   * couplings are symmetric, then so
   * will be the resulting sparsity
   * pattern.
   *
   * The actual type of the
   * sparsity pattern may be
   * SparsityPattern,
   * CompressedSparsityPattern,
   * BlockSparsityPattern,
   * BlockCompressedSparsityPattern,
   * BlockCompressedSetSparsityPattern,
   * or any other class that
   * satisfies similar
   * requirements.
   *
   * There is a complication if
   * some or all of the shape
   * functions of the finite
   * element in use are non-zero in
   * more than one component (in
   * deal.II speak: they are
   * non-primitive). In this case,
   * the coupling element
   * correspoding to the first
   * non-zero component is taken
   * and additional ones for this
   * component are ignored.
   *
   * Not implemented for
   * hp::DoFHandler.
   *
   * As mentioned before, the
   * creation of the sparsity
   * pattern is a purely local
   * process and the sparsity
   * pattern does not provide for
   * entries introduced by the
   * elimination of hanging
   * nodes. They have to be taken
   * care of by a call to
   * ConstraintMatrix::condense()
   * afterwards.
   *
   * Alternatively, the constraints
   * on degrees of freedom can
   * already be taken into account
   * at the time of creating the
   * sparsity pattern. For this,
   * pass the ConstraintMatrix
   * object as the third argument
   * to the current function. No
   * call to
   * ConstraintMatrix::condense()
   * is then necessary. This
   * process is explained in @ref
   * step_27 "step-27".
   *
   * In case the constraints are
   * already taken care of in this
   * function, it is possible to
   * neglect off-diagonal entries
   * in the sparsity pattern. When
   * using
   * ConstraintMatrix::distribute_local_to_global
   * during assembling, no entries
   * will ever be written into
   * these matrix position, so that
   * one can save some computing
   * time in matrix-vector products
   * by not even creating these
   * elements. In that case, the
   * variable
   * <tt>keep_constrained_dofs</tt>
   * needs to be set to
   * <tt>false</tt>.
   *
   * If the @p subdomain_id parameter is
   * given, the sparsity pattern is built
   * only on cells that have a subdomain_id
   * equal to the given argument. This is
   * useful in parallel contexts where the
   * matrix and sparsity pattern (for
   * example a
   * TrilinosWrappers::SparsityPattern) may
   * be distributed and not every MPI
   * process needs to build the entire
   * sparsity pattern; in that case, it is
   * sufficient if every process only
   * builds that part of the sparsity
   * pattern that corresponds to the
   * subdomain_id for which it is
   * responsible. This feature is
   * used in step-32.
   *
   * @ingroup constraints
   */
  template <class DH, class SparsityPattern>
  void
  make_sparsity_pattern (const DH                 &dof,
                         const Table<2, Coupling> &coupling,
                         SparsityPattern          &sparsity_pattern,
                         const ConstraintMatrix   &constraints = ConstraintMatrix(),
                         const bool                keep_constrained_dofs = true,
                         const types::subdomain_id subdomain_id = numbers::invalid_subdomain_id);

  /**
   * @deprecated This is the old
   * form of the previous
   * function. It generates a table
   * of DoFTools::Coupling values
   * (where a <code>true</code>
   * value in the mask is
   * translated into a
   * Coupling::always value in the
   * table) and calls the function
   * above.
   */
  template <class DH, class SparsityPattern>
  void
  make_sparsity_pattern (const DH                              &dof,
                         const std::vector<std::vector<bool> > &mask,
                         SparsityPattern                       &sparsity_pattern) DEAL_II_DEPRECATED;

  /**
   * Construct a sparsity pattern that
   * allows coupling degrees of freedom on
   * two different but related meshes.
   *
   * The idea is that if the two given
   * DoFHandler objects correspond to two
   * different meshes (and potentially to
   * different finite elements used on
   * these cells), but that if the two
   * triangulations they are based on are
   * derived from the same coarse mesh
   * through hierarchical refinement, then
   * one may set up a problem where one
   * would like to test shape functions
   * from one mesh against the shape
   * functions from another mesh. In
   * particular, this means that shape
   * functions from a cell on the first
   * mesh are tested against those on the
   * second cell that are located on the
   * corresponding cell; this
   * correspondence is something that the
   * IntergridMap class can determine.
   *
   * This function then constructs a
   * sparsity pattern for which the degrees
   * of freedom that represent the rows
   * come from the first given DoFHandler,
   * whereas the ones that correspond to
   * columns come from the second
   * DoFHandler.
   */
  template <class DH, class SparsityPattern>
  void
  make_sparsity_pattern (const DH        &dof_row,
                         const DH        &dof_col,
                         SparsityPattern &sparsity);

  /**
   * Create the sparsity pattern for
   * boundary matrices. See the general
   * documentation of this class for more
   * information.
   *
   * The actual type of the sparsity
   * pattern may be SparsityPattern,
   * CompressedSparsityPattern,
   * BlockSparsityPattern,
   * BlockCompressedSparsityPattern,
   * BlockCompressedSetSparsityPattern, or
   * any other class that satisfies similar
   * requirements. It is assumed that the
   * size of the sparsity pattern is
   * already correct.
   */
  template <class DH, class SparsityPattern>
  void
  make_boundary_sparsity_pattern (const DH                        &dof,
                                  const std::vector<types::global_dof_index> &dof_to_boundary_mapping,
                                  SparsityPattern                 &sparsity_pattern);

  /**
   * Write the sparsity structure of the
   * matrix composed of the basis functions
   * on the boundary into the
   * matrix structure. In contrast to the
   * previous function, only those parts
   * of the boundary are considered of which
   * the boundary indicator is listed in the
   * set of numbers passed to this function.
   *
   * In fact, rather than a @p set
   * of boundary indicators, a
   * @p map needs to be passed,
   * since most of the functions
   * handling with boundary
   * indicators take a mapping of
   * boundary indicators and the
   * respective boundary
   * functions. The boundary
   * function, however, is ignored
   * in this function.  If you have
   * no functions at hand, but only
   * the boundary indicators, set
   * the function pointers to null
   * pointers.
   *
   * For the type of the sparsity
   * pattern, the same holds as
   * said above.
   */
  template <class DH, class SparsityPattern>
  void
  make_boundary_sparsity_pattern (const DH &dof,
                                  const typename FunctionMap<DH::space_dimension>::type &boundary_indicators,
                                  const std::vector<types::global_dof_index> &dof_to_boundary_mapping,
                                  SparsityPattern    &sparsity);

  /**
   * Generate sparsity pattern for
   * fluxes, i.e. formulations of
   * the discrete problem with
   * discontinuous elements which
   * couple across faces of cells.
   * This is a replacement of the
   * function
   * @p make_sparsity_pattern for
   * discontinuous methods. Since
   * the fluxes include couplings
   * between neighboring elements,
   * the normal couplings and these
   * extra matrix entries are
   * considered.
   */
  template<class DH, class SparsityPattern>
  void
  make_flux_sparsity_pattern (const DH        &dof_handler,
                              SparsityPattern &sparsity_pattern);

  /**
   * This function does the same as
   * the other with the same name,
   * but it gets a ConstraintMatrix
   * additionally.
   * This is for the case where you
   * have fluxes but constraints as
   * well.
   *
   * @ingroup constraints
   */
  template<class DH, class SparsityPattern>
  void
  make_flux_sparsity_pattern (const DH        &dof_handler,
                              SparsityPattern &sparsity_pattern,
                              const ConstraintMatrix   &constraints,
                              const bool                keep_constrained_dofs = true,
                              const types::subdomain_id  subdomain_id = numbers::invalid_unsigned_int);

  /**
   * This function does the same as
   * the other with the same name,
   * but it gets two additional
   * coefficient matrices. A matrix
   * entry will only be generated
   * for two basis functions, if
   * there is a non-zero entry
   * linking their associated
   * components in the coefficient
   * matrix.
   *
   * There is one matrix for
   * couplings in a cell and one
   * for the couplings occuring in
   * fluxes.
   *
   * Not implemented for
   * hp::DoFHandler.
   */
  template <class DH, class SparsityPattern>
  void
  make_flux_sparsity_pattern (const DH                &dof,
                              SparsityPattern         &sparsity,
                              const Table<2,Coupling> &int_mask,
                              const Table<2,Coupling> &flux_mask);

  //@}
  /**
   * @name Hanging Nodes
   * @{
   */

  /**
   * Compute the constraints resulting from
   * the presence of hanging nodes. Hanging
   * nodes are best explained using a small
   * picture:
   *
   * @image html hanging_nodes.png
   *
   * In order to make a finite element
   * function globally continuous, we have
   * to make sure that the dark red nodes
   * have values that are compatible with
   * the adjacent yellow nodes, so that the
   * function has no jump when coming from
   * the small cells to the large one at
   * the top right. We therefore have to
   * add conditions that constrain those
   * "hanging nodes".
   *
   * The object into
   * which these are inserted is
   * later used to condense the
   * global system matrix and right
   * hand side, and to extend the
   * solution vectors from the true
   * degrees of freedom also to the
   * constraint nodes. This
   * function is explained in
   * detail in the @ref step_6
   * "step-6" tutorial program and
   * is used in almost all
   * following programs as well.
   *
   * This function does not clear
   * the constraint matrix object
   * before use, in order to allow
   * adding constraints from
   * different sources to the same
   * object. You therefore need to
   * make sure it contains only
   * constraints you still want;
   * otherwise call the
   * ConstraintMatrix::clear()
   * function.  Likewise, this
   * function does not close the
   * object since you may want to
   * enter other constraints later
   * on yourself.
   *
   * In the hp-case, i.e. when the
   * argument is of type
   * hp::DoFHandler, we consider
   * constraints due to different
   * finite elements used on two
   * sides of a face between cells
   * as hanging nodes as well. In
   * other words, for hp finite
   * elements, this function
   * computes all constraints due
   * to differing mesh sizes (h) or
   * polynomial degrees (p) between
   * adjacent cells.
   *
   * The template argument (and by
   * consequence the type of the
   * first argument to this
   * function) can be either a
   * ::DoFHandler, hp::DoFHandler,
   * or MGDoFHandler.
   *
   * @ingroup constraints
   */
  template <class DH>
  void
  make_hanging_node_constraints (const DH         &dof_handler,
                                 ConstraintMatrix &constraints);
  //@}


  /**
   * @name Periodic Boundary Conditions
   * @{
   */

  /**
   * Insert the (algebraic) constraints due to periodic boundary
   * conditions into a ConstraintMatrix @p constraint_matrix.
   *
   * Given a pair of not necessarily active boundary faces @p face_1 and
   * @p face_2, this functions constrains all DoFs associated with the boundary
   * described by @p face_1 to the respective DoFs of the boundary described
   * by @p face_2. More precisely:
   *
   * If @p face_1 and @p face_2 are both active faces it adds the DoFs
   * of @p face_1 to the list of constrained DoFs in @p constraint_matrix
   * and adds entries to constrain them to the corresponding values of the
   * DoFs on @p face_2. This happens on a purely algebraic level, meaning,
   * the global DoF with (local face) index <tt>i</tt> on @p face_1 gets
   * constraint to the DoF with (local face) index <tt>i</tt> on @p face_2
   * (possibly corrected for orientation, see below).
   *
   * Otherwise, if @p face_1 and @p face_2 are not active faces, this
   * function loops recursively over the children of @p face_1 and @p face_2.
   *
   * For this to work @p face_1 and @p face_2 must have the same
   * refinement history, i.e. either @p face_1 and @p face_2 must be active
   * faces or must be isotropically refined and have the same number of
   * child faces that recursively obey this rule. (The anisotropic case
   * is not yet implemented.)
   *
   * This routine only constrains DoFs that are not already constrained.
   * If this routine encounters a DoF that already is constrained (for
   * instance by Dirichlet boundary conditions), the old setting of the
   * constraint (dofs the entry is constrained to, inhomogeneities) is
   * kept and nothing happens.
   *
   * Furthermore, no DoFs belonging to (or belonging to any descendant
   * of) @p face_2 get constrained or get marked as being constrained.
   *
   * The flags in the @p component_mask (see @ref GlossComponentMask)
   * denote which components of the finite element space shall be
   * constrained with periodic boundary conditions. If it is left as
   * specified by the default value all components are constrained. If it
   * is different from the default value, it is assumed that the number
   * of entries equals the number of components the finite element. This
   * can be used to enforce periodicity in only one variable in a system
   * of equations.
   *
   * @p face_orientation, @p face_flip and @p face_rotation describe an
   * orientation that should be applied to @p face_1 prior to matching and
   * constraining DoFs. This has nothing to do with the actual orientation of
   * the given faces in their respective cells (which for boundary faces is
   * always the default) but instead how you want to see periodicity to be
   * enforced. For example, by using these flags, you can enforce a condition
   * of the kind $u(0,y)=u(1,1-y)$ (i.e., a Moebius band) or in 3d
   * a twisted torus. More precisely, these flags match local face DoF indices
   * in the following manner:
   *
   * In 2d: <tt>face_orientation</tt> must always be <tt>true</tt>,
   * <tt>face_rotation</tt> is always <tt>false</tt>, and face_flip has the
   * meaning of <tt>line_flip</tt>; this implies e.g. for <tt>Q1</tt>:
   *
   * @code
   *
   * face_orientation = true, face_flip = false, face_rotation = false:
   *
   *     face1:           face2:
   *
   *     1                1
   *     |        <-->    |
   *     0                0
   *
   *     Resulting constraints: 0 <-> 0, 1 <-> 1
   *
   *     (Numbers denote local face DoF indices.)
   *
   *
   * face_orientation = true, face_flip = true, face_rotation = false:
   *
   *     face1:           face2:
   *
   *     0                1
   *     |        <-->    |
   *     1                0
   *
   *     Resulting constraints: 1 <-> 0, 0 <-> 1
   * @endcode
   *
   * And similarly for the case of Q1 in 3d:
   *
   * @code
   *
   * face_orientation = true, face_flip = false, face_rotation = false:
   *
   *     face1:           face2:
   *
   *     2 - 3            2 - 3
   *     |   |    <-->    |   |
   *     0 - 1            0 - 1
   *
   *     Resulting constraints: 0 <-> 0, 1 <-> 1, 2 <-> 2, 3 <-> 3
   *
   *     (Numbers denote local face DoF indices.)
   *
   *
   * face_orientation = false, face_flip = false, face_rotation = false:
   *
   *     face1:           face2:
   *
   *     1 - 3            2 - 3
   *     |   |    <-->    |   |
   *     0 - 2            0 - 1
   *
   *     Resulting constraints: 0 <-> 0, 2 <-> 1, 1 <-> 2, 3 <-> 3
   *
   *
   * face_orientation = true, face_flip = true, face_rotation = false:
   *
   *     face1:           face2:
   *
   *     1 - 0            2 - 3
   *     |   |    <-->    |   |
   *     3 - 2            0 - 1
   *
   *     Resulting constraints: 3 <-> 0, 2 <-> 1, 1 <-> 2, 0 <-> 3
   *
   *
   * face_orientation = true, face_flip = false, face_rotation = true
   *
   *     face1:           face2:
   *
   *     0 - 2            2 - 3
   *     |   |    <-->    |   |
   *     1 - 3            0 - 1
   *
   *     Resulting constraints: 1 <-> 0, 3 <-> 1, 0 <-> 2, 2 <-> 3
   *
   * and any combination of that...
   * @endcode
   *
   * More information on the topic can be found in the
   * @ref GlossFaceOrientation "glossary" article.
   *
   * @note This function will not work for DoFHandler objects that are
   * built on a parallel::distributed::Triangulation object unless both
   * faces (or their children) are owned by the current processor.
   *
   * @author Matthias Maier, 2012
   */
  template<typename FaceIterator>
  void
  make_periodicity_constraints (const FaceIterator                          &face_1,
                                const typename identity<FaceIterator>::type &face_2,
                                dealii::ConstraintMatrix                    &constraint_matrix,
                                const ComponentMask                         &component_mask = ComponentMask(),
                                const bool face_orientation = true,
                                const bool face_flip = false,
                                const bool face_rotation = false);


  /**
   * Insert the (algebraic) constraints due to periodic boundary
   * conditions into a ConstraintMatrix @p constraint_matrix.
   *
   * This function serves as a high level interface for the
   * make_periodicity_constraints function that takes face_iterator
   * arguments.
   *
   * Define a 'first' boundary as all boundary faces having boundary_id
   * @p b_id1 and a 'second' boundary consisting of all faces belonging
   * to @p b_id2.
   *
   * This function tries to match all faces belonging to the first
   * boundary with faces belonging to the second boundary with the help
   * of @p orthogonal_equality.
   *
   * If this matching is successfull it constrains all DoFs associated
   * with the 'first' boundary to the respective DoFs of the 'second'
   * boundary respecting the relative orientation of the two faces.
   *
   * This routine only constrains DoFs that are not already constrained.
   * If this routine encounters a DoF that already is constrained (for
   * instance by Dirichlet boundary conditions), the old setting of the
   * constraint (dofs the entry is constrained to, inhomogeneities) is
   * kept and nothing happens.
   *
   * Furthermore, no DoFs belonging to the 'second' boundary get
   * constrained or get marked as being constrained.
   *
   * The flags in the last parameter, @p component_mask (see @ref
   * GlossComponentMask) denote which components of the finite element space
   * shall be constrained with periodic boundary conditions. If it is left
   * as specified by the default value all components are constrained. If
   * it is different from the default value, it is assumed that the number
   * of entries equals the number of components in the boundary functions
   * and the finite element, and those components in the given boundary
   * function will be used for which the respective flag was set in the
   * component mask.
   *
   * @note This function will not work for DoFHandler objects that are
   * built on a parallel::distributed::Triangulation object.
   *
   * @see @ref GlossBoundaryIndicator "Glossary entry on boundary indicators"
   *
   * @author Matthias Maier, 2012
   */
  template<typename DH>
  void
  make_periodicity_constraints (const DH                 &dof_handler,
                                const types::boundary_id b_id1,
                                const types::boundary_id b_id2,
                                const int                direction,
                                dealii::ConstraintMatrix &constraint_matrix,
                                const ComponentMask      &component_mask = ComponentMask());


  /**
   * Same as above but with an optional argument @p offset.
   *
   * The @p offset is a vector tangential to the faces that is added to
   * the location of vertices of the 'first' boundary when attempting to
   * match them to the corresponding vertices of the 'second' boundary via
   * @p orthogonal_equality. This can be used to implement conditions such
   * as $u(0,y)=u(1,y+1)$.
   *
   * @note This function will not work for DoFHandler objects that are
   * built on a parallel::distributed::Triangulation object.
   *
   * @see @ref GlossBoundaryIndicator "Glossary entry on boundary indicators"
   *
   * @author Matthias Maier, 2012
   */
  template<typename DH>
  void
  make_periodicity_constraints (const DH                 &dof_handler,
                                const types::boundary_id b_id1,
                                const types::boundary_id b_id2,
                                const int                direction,
                                dealii::Tensor<1,DH::space_dimension> &offset,
                                dealii::ConstraintMatrix &constraint_matrix,
                                const ComponentMask      &component_mask = ComponentMask());


  /**
   * This compatibility version of make_periodicity_constraints only works
   * on grids with cells in @ref GlossFaceOrientation "standard orientation".
   *
   * Instead of defining a 'first' and 'second' boundary with the help of
   * two boundary_indicators this function defines a 'left' boundary as all
   * faces with local face index <code>2*dimension</code> and boundary
   * indicator @p b_id and, similarly, a 'right' boundary consisting of all
   * face with local face index <code>2*dimension+1</code> and boundary
   * indicator @p b_id.
   *
   * @note This version of make_periodicity_constraints  will not work on
   * meshes with cells not in @ref GlossFaceOrientation
   * "standard orientation".
   *
   * @note This function will not work for DoFHandler objects that are
   * built on a parallel::distributed::Triangulation object.
   *
   * @see @ref GlossBoundaryIndicator "Glossary entry on boundary indicators"
   */
  template<typename DH>
  void
  make_periodicity_constraints (const DH                 &dof_handler,
                                const types::boundary_id b_id,
                                const int                direction,
                                dealii::ConstraintMatrix &constraint_matrix,
                                const ComponentMask      &component_mask = ComponentMask());


  /**
   * Same as above but with an optional argument @p offset.
   *
   * The @p offset is a vector tangential to the faces that is added to
   * the location of vertices of the 'first' boundary when attempting to
   * match them to the corresponding vertices of the 'second' boundary via
   * @p orthogonal_equality. This can be used to implement conditions such
   * as $u(0,y)=u(1,y+1)$.
   *
   * @note This version of make_periodicity_constraints  will not work on
   * meshes with cells not in @ref GlossFaceOrientation
   * "standard orientation".
   *
   * @note This function will not work for DoFHandler objects that are
   * built on a parallel::distributed::Triangulation object.
   *
   * @see @ref GlossBoundaryIndicator "Glossary entry on boundary indicators"
   */
  template<typename DH>
  void
  make_periodicity_constraints (const DH                 &dof_handler,
                                const types::boundary_id b_id,
                                const int                direction,
                                dealii::Tensor<1,DH::space_dimension> &offset,
                                dealii::ConstraintMatrix &constraint_matrix,
                                const ComponentMask      &component_mask = ComponentMask());


  //@}


  /**
   * Take a vector of values which live on
   * cells (e.g. an error per cell) and
   * distribute it to the dofs in such a
   * way that a finite element field
   * results, which can then be further
   * processed, e.g. for output. You should
   * note that the resulting field will not
   * be continuous at hanging nodes. This
   * can, however, easily be arranged by
   * calling the appropriate @p distribute
   * function of a ConstraintMatrix
   * object created for this
   * DoFHandler object, after the
   * vector has been fully assembled.
   *
   * It is assumed that the number
   * of elements in @p cell_data
   * equals the number of active
   * cells and that the number of
   * elements in @p dof_data equals
   * <tt>dof_handler.n_dofs()</tt>.
   *
   * Note that the input vector may
   * be a vector of any data type
   * as long as it is convertible
   * to @p double.  The output
   * vector, being a data vector on
   * a DoF handler, always consists of
   * elements of type @p double.
   *
   * In case the finite element
   * used by this DoFHandler
   * consists of more than one
   * component, you need to specify
   * which component in the output
   * vector should be used to store
   * the finite element field in;
   * the default is zero (no other
   * value is allowed if the finite
   * element consists only of one
   * component). All other
   * components of the vector
   * remain untouched, i.e. their
   * contents are not changed.
   *
   * This function cannot be used
   * if the finite element in use
   * has shape functions that are
   * non-zero in more than one
   * vector component (in deal.II
   * speak: they are
   * non-primitive).
   */
  template <class DH, typename Number>
  void
  distribute_cell_to_dof_vector (const DH              &dof_handler,
                                 const Vector<Number>  &cell_data,
                                 Vector<double>        &dof_data,
                                 const unsigned int     component = 0);

  /**
   * Extract the indices of the
   * degrees of freedom belonging
   * to certain vector components
   * of
   * a vector-valued finite
   * element. The @p component_mask
   * defines which
   * components or blocks of an
   * FESystem are to be extracted
   * from the DoFHandler @p
   * dof. The entries in the output array @p
   * selected_dofs corresponding to
   * degrees of freedom belonging
   * to these components are then
   * flagged @p true, while all
   * others are set to @p false.
   *
   * The size of @p component_mask must
   * be compatible with the number of components
   * in the FiniteElement
   * used by @p dof. The size of
   * @p selected_dofs must equal
   * DoFHandler::n_dofs(). Previous
   * contents of this array are
   * overwritten.
   *
   * If the finite element under
   * consideration is not primitive, i.e.,
   * some or all of its shape functions are
   * non-zero in more than one vector
   * component (which holds, for example, for
   * FE_Nedelec or FE_RaviartThomas
   * elements), then shape functions cannot
   * be associated with a single vector
   * component. In this case, if <em>one</em>
   * shape vector component of this element
   * is flagged in @p component_mask (see
   * @ref GlossComponentMask), then this is
   * equivalent to selecting <em>all</em>
   * vector components corresponding to this
   * non-primitive base element.
   *
   * @note If the @p blocks argument is
   * true,
   */
  template <int dim, int spacedim>
  void
  extract_dofs (const DoFHandler<dim,spacedim>   &dof_handler,
                const ComponentMask &component_mask,
                std::vector<bool>       &selected_dofs);

  /**
   * The same function as above,
   * but for a hp::DoFHandler.
   */
  template <int dim, int spacedim>
  void
  extract_dofs (const hp::DoFHandler<dim,spacedim>   &dof_handler,
                const ComponentMask     &component_mask,
                std::vector<bool>       &selected_dofs);

  /**
   * This function is the equivalent to the DoFTools::extract_dofs() functions above
   * except that the selection of which degrees of freedom to extract is not done
   * based on components (see @ref GlossComponent) but instead based on whether they
   * are part of a particular block (see @ref GlossBlock). Consequently, the second
   * argument is not a ComponentMask but a BlockMask object.
   *
   * @param dof_handler The DoFHandler object from which to extract degrees of freedom
   * @param block_mask The block mask that describes which blocks to consider (see
   *       @ref GlossBlockMask)
   * @param selected_dofs A vector of length DoFHandler::n_dofs() in which those
   *       entries are true that correspond to the selected blocks.
   */
  template <int dim, int spacedim>
  void
  extract_dofs (const DoFHandler<dim,spacedim>   &dof_handler,
                const BlockMask &block_mask,
                std::vector<bool>       &selected_dofs);

  /**
   * The same function as above,
   * but for a hp::DoFHandler.
   */
  template <int dim, int spacedim>
  void
  extract_dofs (const hp::DoFHandler<dim,spacedim>   &dof_handler,
                const BlockMask        &block_mask,
                std::vector<bool>       &selected_dofs);

  /**
   * Do the same thing as the corresponding
   * extract_dofs() functino for one level
   * of a multi-grid DoF numbering.
   */
  template <class DH>
  void
  extract_level_dofs (const unsigned int       level,
                      const DH &dof,
                      const ComponentMask     &component_mask,
                      std::vector<bool>       &selected_dofs);

  /**
   * Do the same thing as the corresponding
   * extract_dofs() functino for one level
   * of a multi-grid DoF numbering.
   */
  template <class DH>
  void
  extract_level_dofs (const unsigned int       level,
                      const DH &dof,
                      const BlockMask     &component_mask,
                      std::vector<bool>       &selected_dofs);

  /**
   * Extract all degrees of freedom
   * which are at the boundary and
   * belong to specified components
   * of the solution. The function
   * returns its results in the
   * last non-default-valued
   * parameter which contains
   * @p true if a degree of
   * freedom is at the boundary and
   * belongs to one of the selected
   * components, and @p false
   * otherwise. The function is used in step-15.
   *
   * By specifying the
   * @p boundary_indicator
   * variable, you can select which
   * boundary indicators the faces
   * have to have on which the
   * degrees of freedom are located
   * that shall be extracted. If it
   * is an empty list, then all
   * boundary indicators are
   * accepted.
   *
   * The size of @p component_mask (see @ref GlossComponentMask)
   * shall equal the number of
   * components in the finite
   * element used by @p dof. The
   * size of @p selected_dofs shall
   * equal
   * <tt>dof_handler.n_dofs()</tt>. Previous
   * contents of this array or
   * overwritten.
   *
   * Using the usual convention, if
   * a shape function is non-zero
   * in more than one component
   * (i.e. it is non-primitive),
   * then the element in the
   * component mask is used that
   * corresponds to the first
   * non-zero components. Elements
   * in the mask corresponding to
   * later components are ignored.
   *
   * @note This function will not work
   * for DoFHandler objects that are
   * built on a
   * parallel::distributed::Triangulation
   * object. The reasons is that the
   * output argument @p selected_dofs
   * has to have a length equal to <i>all</i>
   * global degrees of freedom.
   * Consequently, this does not scale
   * to very large problems. If you
   * need the functionality of this
   * function for parallel triangulations,
   * then you need to use the other
   * DoFTools::extract_boundary_dofs
   * function.
   *
   * @param dof_handler The object that describes which degrees of freedom
   *          live on which cell
   * @param component_mask A mask denoting the vector components of the
   *          finite element that should be considered (see also
   *          @ref GlossComponentMask).
   * @param selected_dofs The IndexSet object that is returned and that
   *          will contain the indices of degrees of freedom that are
   *          located on the boundary (and correspond to the selected
   *          vector components and boundary indicators, depending on
   *          the values of the @p component_mask and @p boundary_indicators
   *          arguments).
   * @param boundary_indicators If empty, this function extracts the
   *          indices of the degrees of freedom for all parts of the boundary.
   *          If it is a non-empty list, then the function only considers
   *          boundary faces with the boundary indicators listed in this
   *          argument.
   *
   * @see @ref GlossBoundaryIndicator "Glossary entry on boundary indicators"
   */
  template <class DH>
  void
  extract_boundary_dofs (const DH                   &dof_handler,
                         const ComponentMask        &component_mask,
                         std::vector<bool>          &selected_dofs,
                         const std::set<types::boundary_id> &boundary_indicators = std::set<types::boundary_id>());

  /**
   * This function does the same as the previous one but it
   * returns its result as an IndexSet rather than a std::vector@<bool@>.
   * Thus, it can also be called for DoFHandler objects that are
   * defined on parallel::distributed::Triangulation objects.
   *
   * @note If the DoFHandler object is indeed defined on a
   * parallel::distributed::Triangulation, then the @p selected_dofs
   * index set will contain only those degrees of freedom on the
   * boundary that belong to the locally relevant set (see
   * @ref GlossLocallyRelevantDof "locally relevant DoFs").
   *
   * @param dof_handler The object that describes which degrees of freedom
   *          live on which cell
   * @param component_mask A mask denoting the vector components of the
   *          finite element that should be considered (see also
   *          @ref GlossComponentMask).
   * @param selected_dofs The IndexSet object that is returned and that
   *          will contain the indices of degrees of freedom that are
   *          located on the boundary (and correspond to the selected
   *          vector components and boundary indicators, depending on
   *          the values of the @p component_mask and @p boundary_indicators
   *          arguments).
   * @param boundary_indicators If empty, this function extracts the
   *          indices of the degrees of freedom for all parts of the boundary.
   *          If it is a non-empty list, then the function only considers
   *          boundary faces with the boundary indicators listed in this
   *          argument.
   *
   * @see @ref GlossBoundaryIndicator "Glossary entry on boundary indicators"
   */
  template <class DH>
  void
  extract_boundary_dofs (const DH                   &dof_handler,
                         const ComponentMask        &component_mask,
                         IndexSet                   &selected_dofs,
                         const std::set<types::boundary_id> &boundary_indicators = std::set<types::boundary_id>());

  /**
   * This function is similar to
   * the extract_boundary_dofs()
   * function but it extracts those
   * degrees of freedom whose shape
   * functions are nonzero on at
   * least part of the selected
   * boundary. For continuous
   * elements, this is exactly the
   * set of shape functions whose
   * degrees of freedom are defined
   * on boundary faces. On the
   * other hand, if the finite
   * element in used is a
   * discontinuous element, all
   * degrees of freedom are defined
   * in the inside of cells and
   * consequently none would be
   * boundary degrees of
   * freedom. Several of those
   * would have shape functions
   * that are nonzero on the
   * boundary, however. This
   * function therefore extracts
   * all those for which the
   * FiniteElement::has_support_on_face
   * function says that it is
   * nonzero on any face on one of
   * the selected boundary parts.
   *
   * @see @ref GlossBoundaryIndicator "Glossary entry on boundary indicators"
   */
  template <class DH>
  void
  extract_dofs_with_support_on_boundary (const DH               &dof_handler,
                                         const ComponentMask    &component_mask,
                                         std::vector<bool>      &selected_dofs,
                                         const std::set<types::boundary_id> &boundary_indicators = std::set<types::boundary_id>());

  /**
   * @name Hanging Nodes
   * @{
   */

  /**
   * Select all dofs that will be
   * constrained by interface
   * constraints, i.e. all hanging
   * nodes.
   *
   * The size of @p selected_dofs
   * shall equal
   * <tt>dof_handler.n_dofs()</tt>. Previous
   * contents of this array or
   * overwritten.
   */
  template <int dim, int spacedim>
  void
  extract_hanging_node_dofs (const DoFHandler<dim,spacedim> &dof_handler,
                             std::vector<bool>              &selected_dofs);
  //@}

  /**
   * @name Parallelization and domain decomposition
   * @{
   */
  /**
   * Flag all those degrees of
   * freedom which are on cells
   * with the given subdomain
   * id. Note that DoFs on faces
   * can belong to cells with
   * differing subdomain ids, so
   * the sets of flagged degrees of
   * freedom are not mutually
   * exclusive for different
   * subdomain ids.
   *
   * If you want to get a unique
   * association of degree of freedom with
   * subdomains, use the
   * @p get_subdomain_association
   * function.
   */
  template <class DH>
  void
  extract_subdomain_dofs (const DH           &dof_handler,
                          const types::subdomain_id subdomain_id,
                          std::vector<bool>  &selected_dofs);


  /**
   * Extract the set of global DoF
   * indices that are owned by the
   * current processor. For regular
   * DoFHandler objects, this set
   * is the complete set with all
   * DoF indices. In either case,
   * it equals what
   * DoFHandler::locally_owned_dofs()
   * returns.
   */
  template <class DH>
  void
  extract_locally_owned_dofs (const DH &dof_handler,
                              IndexSet &dof_set);


  /**
   * Extract the set of global DoF
   * indices that are active on the
   * current DoFHandler. For
   * regular DoFHandlers, these are
   * all DoF indices, but for
   * DoFHandler objects built on
   * parallel::distributed::Triangulation
   * this set is a superset of
   * DoFHandler::locally_owned_dofs()
   * and contains all DoF indices
   * that live on all locally owned
   * cells (including on the
   * interface to ghost
   * cells). However, it does not
   * contain the DoF indices that
   * are exclusively defined on
   * ghost or artificial cells (see
   * @ref GlossArtificialCell "the
   * glossary").
   *
   * The degrees of freedom identified by
   * this function equal those obtained
   * from the
   * dof_indices_with_subdomain_association()
   * function when called with the locally
   * owned subdomain id.
   */
  template <class DH>
  void
  extract_locally_active_dofs (const DH &dof_handler,
                               IndexSet &dof_set);

  /**
   * Extract the set of global DoF
   * indices that are active on the
   * current DoFHandler. For
   * regular DoFHandlers, these are
   * all DoF indices, but for
   * DoFHandler objects built on
   * parallel::distributed::Triangulation
   * this set is the union of
   * DoFHandler::locally_owned_dofs()
   * and the DoF indices on all
   * ghost cells. In essence, it is
   * the DoF indices on all cells
   * that are not artificial (see
   * @ref GlossArtificialCell "the glossary").
   */
  template <class DH>
  void
  extract_locally_relevant_dofs (const DH &dof_handler,
                                 IndexSet &dof_set);

  /**
   * For each DoF, return in the output
   * array to which subdomain (as given by
   * the <tt>cell->subdomain_id()</tt> function)
   * it belongs. The output array is
   * supposed to have the right size
   * already when calling this function.
   *
   * Note that degrees of freedom
   * associated with faces, edges, and
   * vertices may be associated with
   * multiple subdomains if they are
   * sitting on partition boundaries. In
   * these cases, we put them into one of
   * the associated partitions in an
   * undefined way. This may sometimes lead
   * to different numbers of degrees of
   * freedom in partitions, even if the
   * number of cells is perfectly
   * equidistributed. While this is
   * regrettable, it is not a problem in
   * practice since the number of degrees
   * of freedom on partition boundaries is
   * asymptotically vanishing as we refine
   * the mesh as long as the number of
   * partitions is kept constant.
   *
   * This function returns the association
   * of each DoF with one subdomain. If you
   * are looking for the association of
   * each @em cell with a subdomain, either
   * query the
   * <tt>cell->subdomain_id()</tt>
   * function, or use the
   * <tt>GridTools::get_subdomain_association</tt>
   * function.
   *
   * Note that this function is of
   * questionable use for DoFHandler objects built on
   * parallel::distributed::Triangulation
   * since in that case ownership of
   * individual degrees of freedom by MPI
   * processes is controlled by the DoF
   * handler object, not based on some
   * geometric algorithm in conjunction
   * with subdomain id. In particular, the
   * degrees of freedom identified by the
   * functions in this namespace as
   * associated with a subdomain are not
   * the same the
   * DoFHandler class
   * identifies as those it owns.
   */
  template <class DH>
  void
  get_subdomain_association (const DH                  &dof_handler,
                             std::vector<types::subdomain_id> &subdomain);

  /**
   * Count how many degrees of freedom are
   * uniquely associated with the given
   * @p subdomain index.
   *
   * Note that there may be rare cases
   * where cells with the given @p
   * subdomain index exist, but none of its
   * degrees of freedom are actually
   * associated with it. In that case, the
   * returned value will be zero.
   *
   * This function will generate an
   * exception if there are no cells with
   * the given @p subdomain index.
   *
   * This function returns the number of
   * DoFs associated with one subdomain. If
   * you are looking for the association of
   * @em cells with this subdomain, use the
   * <tt>GridTools::count_cells_with_subdomain_association</tt>
   * function.
   *
   * Note that this function is of
   * questionable use for DoFHandler objects built on
   * parallel::distributed::Triangulation
   * since in that case ownership of
   * individual degrees of freedom by MPI
   * processes is controlled by the DoF
   * handler object, not based on some
   * geometric algorithm in conjunction
   * with subdomain id. In particular, the
   * degrees of freedom identified by the
   * functions in this namespace as
   * associated with a subdomain are not
   * the same the
   * DoFHandler class
   * identifies as those it owns.
   */
  template <class DH>
  unsigned int
  count_dofs_with_subdomain_association (const DH           &dof_handler,
                                         const types::subdomain_id subdomain);

  /**
   * Count how many degrees of freedom are
   * uniquely associated with the given
   * @p subdomain index.
   *
   * This function does what the previous
   * one does except that it splits the
   * result among the vector components of
   * the finite element in use by the
   * DoFHandler object. The last argument
   * (which must have a length equal to the
   * number of vector components) will
   * therefore store how many degrees of
   * freedom of each vector component are
   * associated with the given subdomain.
   *
   * Note that this function is of
   * questionable use for DoFHandler objects built on
   * parallel::distributed::Triangulation
   * since in that case ownership of
   * individual degrees of freedom by MPI
   * processes is controlled by the DoF
   * handler object, not based on some
   * geometric algorithm in conjunction
   * with subdomain id. In particular, the
   * degrees of freedom identified by the
   * functions in this namespace as
   * associated with a subdomain are not
   * the same the
   * DoFHandler class
   * identifies as those it owns.
   */
  template <class DH>
  void
  count_dofs_with_subdomain_association (const DH           &dof_handler,
                                         const types::subdomain_id subdomain,
                                         std::vector<unsigned int> &n_dofs_on_subdomain);

  /**
   * Return a set of indices that denotes
   * the degrees of freedom that live on
   * the given subdomain, i.e. that are on
   * cells owned by the current
   * processor. Note that this includes the
   * ones that this subdomain "owns"
   * (i.e. the ones for which
   * get_subdomain_association() returns a
   * value equal to the subdomain given
   * here and that are selected by the
   * extract_locally_owned() function) but
   * also all of those that sit on the
   * boundary between the given subdomain
   * and other subdomain. In essence,
   * degrees of freedom that sit on
   * boundaries between subdomain will be
   * in the index sets returned by this
   * function for more than one subdomain.
   *
   * Note that this function is of
   * questionable use for DoFHandler objects built on
   * parallel::distributed::Triangulation
   * since in that case ownership of
   * individual degrees of freedom by MPI
   * processes is controlled by the DoF
   * handler object, not based on some
   * geometric algorithm in conjunction
   * with subdomain id. In particular, the
   * degrees of freedom identified by the
   * functions in this namespace as
   * associated with a subdomain are not
   * the same the
   * DoFHandler class
   * identifies as those it owns.
   */
  template <class DH>
  IndexSet
  dof_indices_with_subdomain_association (const DH           &dof_handler,
                                          const types::subdomain_id subdomain);
  // @}
  /**
   * @name Dof indices for patches
   *
   * Create structures containing a
   * large set of degrees of freedom
   * for small patches of cells. The
   * resulting objects can be used in
   * RelaxationBlockSOR and related
   * classes to implement Schwarz
   * preconditioners and smoothers,
   * where the subdomains consist of
   * small numbers of cells only.
   */
  //@{
  /**
   * Create an incidence matrix that
   * for every cell on a given level
   * of a multilevel DoFHandler flags
   * which degrees of freedom are
   * associated with the
   * corresponding cell. This data
   * structure is matrix with as many
   * rows as there are cells on a
   * given level, as many rows as
   * there are degrees of freedom on
   * this level, and entries that are
   * either true or false. This data
   * structure is conveniently
   * represented by a SparsityPattern
   * object.
   *
   * @note The ordering of rows
   * (cells) follows the ordering of
   * the standard cell iterators.
   */
  template <class DH, class Sparsity>
  void make_cell_patches(Sparsity &block_list,
                         const DH &dof_handler,
                         const unsigned int level,
                         const std::vector<bool> &selected_dofs = std::vector<bool>(),
                         types::global_dof_index offset = 0);

  /**
   * Create an incidence matrix that
   * for every vertex on a given level
   * of a multilevel DoFHandler flags
   * which degrees of freedom are
   * associated with the
   * adjacent cells. This data
   * structure is matrix with as many
   * rows as there are vertices on a
   * given level, as many rows as
   * there are degrees of freedom on
   * this level, and entries that are
   * either true or false. This data
   * structure is conveniently
   * represented by a SparsityPattern
   * object.
   * The sparsity pattern
   * may be empty when entering this
   * function and will be
   * reinitialized to the correct
   * size.
   *
   * The function has some boolean
   * arguments (listed below)
   * controlling details of the
   * generated patches. The default
   * settings are those for
   * Arnold-Falk-Winther type
   * smoothers for divergence and
   * curl conforming finite elements
   * with essential boundary
   * conditions. Other applications
   * are possible, in particular
   * changing
   * <tt>boundary_patches</tt> for
   * non-essential boundary conditions.
   *
   * @arg <tt>block_list</tt>: the
   * SparsityPattern into which the
   * patches will be stored.
   * @arg <tt>dof_handler</tt>: The
   * multilevel dof handler
   * providing the topology operated
   * on.
   * @arg
   * <tt>interior_dofs_only</tt>:
   * for each patch of cells around
   * a vertex, collect only the
   * interior degrees of freedom of
   * the patch and disregard those
   * on the boundary of the
   * patch. This is for instance the
   * setting for smoothers of
   * Arnold-Falk-Winther type.
   * @arg <tt>boundary_patches</tt>:
   * include patches around vertices
   * at the boundary of the
   * domain. If not, only patches
   * around interior vertices will
   * be generated.
   * @arg
   * <tt>level_boundary_patches</tt>:
   * same for refinement edges
   * towards coarser cells.
   * @arg
   * <tt>single_cell_patches</tt>:
   * if not true, patches containing
   * a single cell are eliminated.
   */
  template <class DH>
  void make_vertex_patches(SparsityPattern &block_list,
                           const DH &dof_handler,
                           const unsigned int level,
                           const bool interior_dofs_only,
                           const bool boundary_patches = false,
                           const bool level_boundary_patches = false,
                           const bool single_cell_patches = false);

  /**
   * Create an incidence matrix that
   * for every cell on a given level
   * of a multilevel DoFHandler flags
   * which degrees of freedom are
   * associated with children of this
   * cell. This data
   * structure is conveniently
   * represented by a SparsityPattern
   * object.

   * Create a sparsity pattern which
   * in each row lists the degrees of
   * freedom associated to the
   * cells which are the children of
   * the same cell. The
   * sparsity pattern may be empty
   * when entering this function and
   * will be reinitialized to the
   * correct size.
   *
   * The function has some boolean
   * arguments (lsited below)
   * controlling details of the
   * generated patches. The default
   * settings are those for
   * Arnold-Falk-Winther type
   * smoothers for divergence and
   * curl conforming finite elements
   * with essential boundary
   * conditions. Other applications
   * are possible, in particular
   * changing
   * <tt>boundary_dofs</tt> for
   * non-essential boundary
   * conditions.
   *
   * Since the patches are defined
   * through refinement, th
   *
   * @arg <tt>block_list</tt>: the
   * SparsityPattern into which the
   * patches will be stored.
   * @arg <tt>dof_handler</tt>: The
   * multilevel dof handler
   * providing the topology operated
   * on.
   * @arg
   * <tt>interior_dofs_only</tt>:
   * for each patch of cells around
   * a vertex, collect only the
   * interior degrees of freedom of
   * the patch and disregard those
   * on the boundary of the
   * patch. This is for instance the
   * setting for smoothers of
   * Arnold-Falk-Winther type.
   * @arg <tt>boundary_dofs</tt>:
   * include degrees of freedom,
   * which would have excluded by
   * <tt>interior_dofs_only</tt>,
   * but are lying on the boundary
   * of the domain, and thus need
   * smoothing. This parameter has
   * no effect if
   * <tt>interior_dofs_only</tt> is false.
   */
  template <class DH>
  void make_child_patches(SparsityPattern &block_list,
                          const DH &dof_handler,
                          const unsigned int level,
                          const bool interior_dofs_only,
                          const bool boundary_dofs = false);

  /**
   * Create a block list with only a
   * single patch, which in turn
   * contains all degrees of freedom
   * on the given level.
   *
   * This function is mostly a
   * closure on level 0 for functions
   * like make_child_patches() and
   * make_vertex_patches(), which may
   * produce an empty patch list.
   *
   * @arg <tt>block_list</tt>: the
   * SparsityPattern into which the
   * patches will be stored.
   * @arg <tt>dof_handler</tt>: The
   * multilevel dof handler
   * providing the topology operated
   * on.
   * @arg <tt>level</tt> The grid
   * level used for building the list.
   * @arg
   * <tt>interior_dofs_only</tt>:
   * if true, exclude degrees of freedom on
   * the boundary of the domain.
   */
  template <class DH>
  void make_single_patch(SparsityPattern &block_list,
                         const DH &dof_handler,
                         const unsigned int level,
                         const bool interior_dofs_only = false);

  //@}
  /**
   * Extract a vector that represents the
   * constant modes of the DoFHandler for the
   * components chosen by
   * <tt>component_mask</tt> (see @ref
   * GlossComponentMask).  The constant modes
   * on a discretization are the null space
   * of a Laplace operator on the selected
   * components with Neumann boundary
   * conditions applied. The null space is a
   * necessary ingredient for obtaining a
   * good AMG preconditioner when using the
   * class TrilinosWrappers::PreconditionAMG.
   * Since the ML AMG package only works on
   * algebraic properties of the respective
   * matrix, it has no chance to detect
   * whether the matrix comes from a scalar
   * or a vector valued problem. However, a
   * near null space supplies exactly the
   * needed information about these
   * components.  The null space will consist
   * of as many vectors as there are true
   * arguments in <tt>component_mask</tt>
   * (see @ref GlossComponentMask), each of
   * which will be one in one vector
   * component and zero in all others. We
   * store this object in a vector of
   * vectors, where the outer vector is of
   * the size of the number of selected
   * components, and each inner vector has as
   * many components as there are (locally
   * owned) degrees of freedom in the
   * selected components. Note that any
   * matrix associated with this null space
   * must have been constructed using the
   * same <tt>component_mask</tt> argument,
   * since the numbering of DoFs is done
   * relative to the selected dofs, not to
   * all dofs.
   *
   * The main reason for this
   * program is the use of the
   * null space with the
   * AMG preconditioner.
   */
  template <class DH>
  void
  extract_constant_modes (const DH                        &dof_handler,
                          const ComponentMask             &component_mask,
                          std::vector<std::vector<bool> > &constant_modes);

  /**
   * For each active cell of a DoFHandler
   * or hp::DoFHandler, extract the active
   * finite element index and fill the
   * vector given as second argument. This
   * vector is assumed to have as many
   * entries as there are active cells.
   *
   * For non-hp DoFHandler objects given as
   * first argument, the returned vector
   * will consist of only zeros, indicating
   * that all cells use the same finite
   * element. For a hp::DoFHandler, the
   * values may be different, though.
   */
  template <class DH>
  void
  get_active_fe_indices (const DH                  &dof_handler,
                         std::vector<unsigned int> &active_fe_indices);

  /**
   * Count how many degrees of
   * freedom out of the total
   * number belong to each
   * component. If the number of
   * components the finite element
   * has is one (i.e. you only have
   * one scalar variable), then the
   * number in this component
   * obviously equals the total
   * number of degrees of
   * freedom. Otherwise, the sum of
   * the DoFs in all the components
   * needs to equal the total
   * number.
   *
   * However, the last statement
   * does not hold true if the
   * finite element is not
   * primitive, i.e. some or all of
   * its shape functions are
   * non-zero in more than one
   * vector component. This
   * applies, for example, to the
   * Nedelec or Raviart-Thomas
   * elements. In this case, a
   * degree of freedom is counted
   * in each component in which it
   * is non-zero, so that the sum
   * mentioned above is greater
   * than the total number of
   * degrees of freedom.
   *
   * This behavior can be switched
   * off by the optional parameter
   * <tt>vector_valued_once</tt>. If
   * this is <tt>true</tt>, the
   * number of components of a
   * nonprimitive vector valued
   * element is collected only in
   * the first component. All other
   * components will have a count
   * of zero.
   *
   * The additional optional
   * argument @p target_component
   * allows for a re-sorting and
   * grouping of components. To
   * this end, it contains for each
   * component the component number
   * it shall be counted as. Having
   * the same number entered
   * several times sums up several
   * components as the same. One of
   * the applications of this
   * argument is when you want to
   * form block matrices and
   * vectors, but want to pack
   * several components into the
   * same block (for example, when
   * you have @p dim velocities
   * and one pressure, to put all
   * velocities into one block, and
   * the pressure into another).
   *
   * The result is returned in @p
   * dofs_per_component. Note that
   * the size of @p
   * dofs_per_component needs to be
   * enough to hold all the indices
   * specified in @p
   * target_component. If this is
   * not the case, an assertion is
   * thrown. The indices not
   * targeted by target_components
   * are left untouched.
   */
  template <class DH>
  void
  count_dofs_per_component (const DH      &dof_handler,
                            std::vector<types::global_dof_index> &dofs_per_component,
                            const bool vector_valued_once = false,
                            std::vector<types::global_dof_index>  target_component
                            = std::vector<types::global_dof_index>());

  /**
   * Count the degrees of freedom
   * in each block. This function
   * is similar to
   * count_dofs_per_component(),
   * with the difference that the
   * counting is done by
   * blocks. See @ref GlossBlock
   * "blocks" in the glossary for
   * details. Again the vectors are
   * assumed to have the correct
   * size before calling this
   * function. If this is not the
   * case, an assertion is thrown.
   *
   * This function is used in the
   * step-22,
   * step-31, and
   * step-32 tutorial
   * programs.
   *
   * @pre The dofs_per_block
   * variable has as many
   * components as the finite
   * element used by the
   * dof_handler argument has
   * blocks, or alternatively as
   * many blocks as are enumerated
   * in the target_blocks argument
   * if given.
   */
  template <class DH>
  void
  count_dofs_per_block (const DH &dof,
<<<<<<< HEAD
                        std::vector<types::global_dof_index> &dofs_per_block,
=======
                        std::vector<unsigned int> &dofs_per_block,
>>>>>>> 1823cca4
                        const std::vector<unsigned int>  &target_block
                        = std::vector<unsigned int>());

  /**
   * @deprecated See the previous
   * function with the same name
   * for a description. This
   * function exists for
   * compatibility with older
   * versions only.
   */
  template <int dim, int spacedim>
  void
  count_dofs_per_component (const DoFHandler<dim,spacedim>     &dof_handler,
                            std::vector<types::global_dof_index> &dofs_per_component,
                            std::vector<types::global_dof_index>  target_component) DEAL_II_DEPRECATED;

  /**
   * This function can be used when
   * different variables shall be
   * discretized on different
   * grids, where one grid is
   * coarser than the other. This
   * idea might seem nonsensical at
   * first, but has reasonable
   * applications in inverse
   * (parameter estimation)
   * problems, where there might
   * not be enough information to
   * recover the parameter on the
   * same grid as the state
   * variable; furthermore, the
   * smoothness properties of state
   * variable and parameter might
   * not be too much related, so
   * using different grids might be
   * an alternative to using
   * stronger regularization of the
   * problem.
   *
   * The basic idea of this
   * function is explained in the
   * following. Let us, for
   * convenience, denote by
   * ``parameter grid'' the coarser
   * of the two grids, and by
   * ``state grid'' the finer of
   * the two. We furthermore assume
   * that the finer grid can be
   * obtained by refinement of the
   * coarser one, i.e. the fine
   * grid is at least as much
   * refined as the coarse grid at
   * each point of the
   * domain. Then, each shape
   * function on the coarse grid
   * can be represented as a linear
   * combination of shape functions
   * on the fine grid (assuming
   * identical ansatz
   * spaces). Thus, if we
   * discretize as usual, using
   * shape functions on the fine
   * grid, we can consider the
   * restriction that the parameter
   * variable shall in fact be
   * discretized by shape functions
   * on the coarse grid as a
   * constraint. These constraints
   * are linear and happen to have
   * the form managed by the
   * ``ConstraintMatrix'' class.
   *
   * The construction of these
   * constraints is done as
   * follows: for each of the
   * degrees of freedom (i.e. shape
   * functions) on the coarse grid,
   * we compute its representation
   * on the fine grid, i.e. how the
   * linear combination of shape
   * functions on the fine grid
   * looks like that resembles the
   * shape function on the coarse
   * grid. From this information,
   * we can then compute the
   * constraints which have to hold
   * if a solution of a linear
   * equation on the fine grid
   * shall be representable on the
   * coarse grid. The exact
   * algorithm how these
   * constraints can be computed is
   * rather complicated and is best
   * understood by reading the
   * source code, which contains
   * many comments.
   *
   * Before explaining the use of
   * this function, we would like
   * to state that the total number
   * of degrees of freedom used for
   * the discretization is not
   * reduced by the use of this
   * function, i.e. even though we
   * discretize one variable on a
   * coarser grid, the total number
   * of degrees of freedom is that
   * of the fine grid. This seems
   * to be counter-productive,
   * since it does not give us a
   * benefit from using a coarser
   * grid. The reason why it may be
   * useful to choose this approach
   * nonetheless is three-fold:
   * first, as stated above, there
   * might not be enough
   * information to recover a
   * parameter on a fine grid,
   * i.e. we chose to discretize it
   * on the coarse grid not to save
   * DoFs, but for other
   * reasons. Second, the
   * ``ConstraintMatrix'' includes
   * the constraints into the
   * linear system of equations, by
   * which constrained nodes become
   * dummy nodes; we may therefore
   * exclude them from the linear
   * algebra, for example by
   * sorting them to the back of
   * the DoF numbers and simply
   * calling the solver for the
   * upper left block of the matrix
   * which works on the
   * non-constrained nodes only,
   * thus actually realizing the
   * savings in numerical effort
   * from the reduced number of
   * actual degrees of freedom. The
   * third reason is that for some
   * or other reason we have chosen
   * to use two different grids, it
   * may be actually quite
   * difficult to write a function
   * that assembles the system
   * matrix for finite element
   * spaces on different grids;
   * using the approach of
   * constraints as with this
   * function allows to use
   * standard techniques when
   * discretizing on only one grid
   * (the finer one) without having
   * to take care of the fact that
   * one or several of the variable
   * actually belong to different
   * grids.
   *
   * The use of this function is as
   * follows: it accepts as
   * parameters two DoF Handlers,
   * the first of which refers to
   * the coarse grid and the second
   * of which is the fine grid. On
   * both, a finite element is
   * represented by the DoF handler
   * objects, which will usually
   * have several components, which
   * may belong to different finite
   * elements. The second and
   * fourth parameter of this
   * function therefore state which
   * variable on the coarse grid
   * shall be used to restrict the
   * stated component on the fine
   * grid. Of course, the finite
   * elements used for the
   * respective components on the
   * two grids need to be the
   * same. An example may clarify
   * this: consider the parameter
   * estimation mentioned briefly
   * above; there, on the fine grid
   * the whole discretization is
   * done, thus the variables are
   * ``u'', ``q'', and the Lagrange
   * multiplier ``lambda'', which
   * are discretized using
   * continuous linear, piecewise
   * constant discontinuous, and
   * continuous linear elements,
   * respectively. Only the
   * parameter ``q'' shall be
   * represented on the coarse
   * grid, thus the DoFHandler
   * object on the coarse grid
   * represents only one variable,
   * discretized using piecewise
   * constant discontinuous
   * elements. Then, the parameter
   * denoting the component on the
   * coarse grid would be zero (the
   * only possible choice, since
   * the variable on the coarse
   * grid is scalar), and one on
   * the fine grid (corresponding
   * to the variable ``q''; zero
   * would be ``u'', two would be
   * ``lambda''). Furthermore, an
   * object of type IntergridMap
   * is needed; this could in
   * principle be generated by the
   * function itself from the two
   * DoFHandler objects, but since
   * it is probably available
   * anyway in programs that use
   * this function, we shall use it
   * instead of re-generating
   * it. Finally, the computed
   * constraints are entered into a
   * variable of type
   * ConstraintMatrix; the
   * constraints are added,
   * i.e. previous contents which
   * may have, for example, be
   * obtained from hanging nodes,
   * are not deleted, so that you
   * only need one object of this
   * type.
   */
  template <int dim, int spacedim>
  void
  compute_intergrid_constraints (const DoFHandler<dim,spacedim>              &coarse_grid,
                                 const unsigned int                  coarse_component,
                                 const DoFHandler<dim,spacedim>              &fine_grid,
                                 const unsigned int                  fine_component,
                                 const InterGridMap<DoFHandler<dim,spacedim> > &coarse_to_fine_grid_map,
                                 ConstraintMatrix                   &constraints);


  /**
   * This function generates a
   * matrix such that when a vector
   * of data with as many elements
   * as there are degrees of
   * freedom of this component on
   * the coarse grid is multiplied
   * to this matrix, we obtain a
   * vector with as many elements
   * are there are global degrees
   * of freedom on the fine
   * grid. All the elements of the
   * other components of the finite
   * element fields on the fine
   * grid are not touched.
   *
   * The output of this function is
   * a compressed format that can
   * be given to the @p reinit
   * functions of the
   * SparsityPattern ad
   * SparseMatrix classes.
   */
  template <int dim, int spacedim>
  void
  compute_intergrid_transfer_representation (const DoFHandler<dim,spacedim>              &coarse_grid,
                                             const unsigned int                  coarse_component,
                                             const DoFHandler<dim,spacedim>              &fine_grid,
                                             const unsigned int                  fine_component,
                                             const InterGridMap<DoFHandler<dim,spacedim> > &coarse_to_fine_grid_map,
                                             std::vector<std::map<unsigned int, float> > &transfer_representation);

  /**
   * Create a mapping from degree
   * of freedom indices to the
   * index of that degree of
   * freedom on the boundary. After
   * this operation, <tt>mapping[dof]</tt>
   * gives the index of the
   * degree of freedom with global
   * number @p dof in the list of
   * degrees of freedom on the
   * boundary.  If the degree of
   * freedom requested is not on
   * the boundary, the value of
   * <tt>mapping[dof]</tt> is
   * @p invalid_dof_index. This
   * function is mainly used when
   * setting up matrices and
   * vectors on the boundary from
   * the trial functions, which
   * have global numbers, while the
   * matrices and vectors use
   * numbers of the trial functions
   * local to the boundary.
   *
   * Prior content of @p mapping
   * is deleted.
   */
  template <class DH>
  void
  map_dof_to_boundary_indices (const DH                   &dof_handler,
<<<<<<< HEAD
                               std::vector<types::global_dof_index>  &mapping);
=======
                               std::vector<unsigned int>  &mapping);
>>>>>>> 1823cca4

  /**
   * Same as the previous function,
   * except that only those parts
   * of the boundary are considered
   * for which the boundary
   * indicator is listed in the
   * second argument.
   *
   * See the general doc of this
   * class for more information.
   *
   * @see @ref GlossBoundaryIndicator "Glossary entry on boundary indicators"
   */
  template <class DH>
  void
  map_dof_to_boundary_indices (const DH                      &dof_handler,
                               const std::set<types::boundary_id> &boundary_indicators,
                               std::vector<types::global_dof_index>     &mapping);

  /**
   * Return a list of support
   * points (see this
   * @ref GlossSupport "glossary entry")
   * for all the degrees of
   * freedom handled by this DoF
   * handler object. This function,
   * of course, only works if the
   * finite element object used by
   * the DoF handler object
   * actually provides support
   * points, i.e. no edge elements
   * or the like. Otherwise, an
   * exception is thrown.
   *
   * @pre The given array must have a
   * length of as many elements as
   * there are degrees of freedom.
   *
   * @note The precondition to this function
   * that the output argument needs to have
   * size equal to the total number of degrees
   * of freedom makes this function
   * unsuitable for the case that the given
   * DoFHandler object derives from a
   * parallel::distributed::Triangulation object.
   * Consequently, this function will produce an
   * error if called with such a DoFHandler.
   */
  template <int dim, int spacedim>
  void
  map_dofs_to_support_points (const Mapping<dim,spacedim>       &mapping,
                              const DoFHandler<dim,spacedim>    &dof_handler,
                              std::vector<Point<spacedim> >     &support_points);

  /**
   * Same as the previous function but for the hp case.
   */

  template <int dim, int spacedim>
  void
  map_dofs_to_support_points (const dealii::hp::MappingCollection<dim,spacedim>   &mapping,
                              const hp::DoFHandler<dim,spacedim>    &dof_handler,
                              std::vector<Point<spacedim> > &support_points);

  /**
   * This function is a version of the above map_dofs_to_support_points
   * function that doesn't simply return a vector of support points (see
   * this @ref GlossSupport "glossary entry") with one
   * entry for each global degree of freedom, but instead a map that
   * maps from the DoFs index to its location. The point of this
   * function is that it is also usable in cases where the DoFHandler
   * is based on a parallel::distributed::Triangulation object. In such cases,
   * each processor will not be able to determine the support point location
   * of all DoFs, and worse no processor may be able to hold a vector that
   * would contain the locations of all DoFs even if they were known. As
   * a consequence, this function constructs a map from those DoFs for which
   * we can know the locations (namely, those DoFs that are
   * locally relevant (see @ref GlossLocallyRelevantDof "locally relevant DoFs")
   * to their locations.
   *
   * For non-distributed triangulations, the map returned as @p support_points
   * is of course dense, i.e., every DoF is to be found in it.
   *
   * @param mapping The mapping from the reference cell to the real cell on
   *        which DoFs are defined.
   * @param dof_handler The object that describes which DoF indices live on
   *        which cell of the triangulation.
   * @param support_points A map that for every locally relevant DoF index
   *        contains the corresponding location in real space coordinates.
   *        Previous content of this object is deleted in this function.
   */
  template <int dim, int spacedim>
  void
  map_dofs_to_support_points (const Mapping<dim,spacedim>       &mapping,
                              const DoFHandler<dim,spacedim>    &dof_handler,
                              std::map<types::global_dof_index, Point<spacedim> >     &support_points);

  /**
   * Same as the previous function but for the hp case.
   */
  template <int dim, int spacedim>
  void
  map_dofs_to_support_points (const dealii::hp::MappingCollection<dim,spacedim>   &mapping,
                              const hp::DoFHandler<dim,spacedim>    &dof_handler,
                              std::map<types::global_dof_index, Point<spacedim> > &support_points);


  /**
   * This is the opposite function
   * to the one above. It generates
   * a map where the keys are the
   * support points of the degrees
   * of freedom, while the values
   * are the DoF indices. For a definition
   * of support points, see this
   * @ref GlossSupport "glossary entry".
   *
   * Since there is no natural
   * order in the space of points
   * (except for the 1d case), you
   * have to provide a map with an
   * explicitly specified
   * comparator object. This
   * function is therefore
   * templatized on the comparator
   * object. Previous content of
   * the map object is deleted in
   * this function.
   *
   * Just as with the function
   * above, it is assumed that the
   * finite element in use here
   * actually supports the notion
   * of support points of all its
   * components.
   */
  template <class DH, class Comp>
  void
  map_support_points_to_dofs (const Mapping<DH::dimension, DH::space_dimension> &mapping,
                              const DH                                          &dof_handler,
                              std::map<Point<DH::space_dimension>, types::global_dof_index, Comp> &point_to_index_map);

  /**
   * Map a coupling table from the
   * user friendly organization by
   * components to the organization
   * by blocks. Specializations of
   * this function for DoFHandler
   * and hp::DoFHandler are
   * required due to the different
   * results of their finite
   * element access.
   *
   * The return vector will be
   * initialized to the correct
   * length inside this function.
   */
  template <int dim, int spacedim>
  void
  convert_couplings_to_blocks (const hp::DoFHandler<dim,spacedim> &dof_handler,
                               const Table<2, Coupling> &table_by_component,
                               std::vector<Table<2,Coupling> > &tables_by_block);

  /**
   * Make a constraint matrix for the
   * constraints that result from zero
   * boundary values on the given boundary indicator.
   *
   * This function constrains all
   * degrees of freedom on the given part of the
   * boundary.
   *
   * A variant of this function with different arguments is used
   * in step-36.
   *
   * @param dof The DoFHandler to work on.
   * @param boundary_indicator The indicator of that part of the boundary
   *   for which constraints should be computed. If this number equals
   *   numbers::invalid_boundary_id then all boundaries of the domain
   *   will be treated.
   * @param zero_boundary_constraints The constraint object into which the
   *   constraints will be written. The new constraints due to zero boundary
   *   values will simply be added, preserving any other constraints
   *   previously present. However, this will only work if the previous
   *   content of that object consists of constraints on degrees of freedom
   *   that are not located on the boundary treated here. If there are
   *   previously existing constraints for degrees of freedom located on the
   *   boundary, then this would constitute a conflict. See the @ref constraints
   *   module for handling the case where there are conflicting constraints
   *   on individual degrees of freedom.
   * @param component_mask An optional component mask that
   *   restricts the functionality of this function to a subset of an FESystem.
   *   For non-@ref GlossPrimitive "primitive"
   *   shape functions, any degree of freedom
   *   is affected that belongs to a
   *   shape function where at least
   *   one of its nonzero components
   *   is affected by the component mask (see @ref GlossComponentMask). If
   *   this argument is omitted, all components of the finite element with
   *   degrees of freedom at the boundary will be considered.
   *
   * @ingroup constraints
   *
   * @see @ref GlossBoundaryIndicator "Glossary entry on boundary indicators"
   */
  template <int dim, int spacedim, template <int, int> class DH>
  void
  make_zero_boundary_constraints (const DH<dim,spacedim> &dof,
                                  const types::boundary_id boundary_indicator,
                                  ConstraintMatrix       &zero_boundary_constraints,
                                  const ComponentMask    &component_mask = ComponentMask());

  /**
   * Do the same as the previous function, except do it for all
   * parts of the boundary, not just those with a particular boundary
   * indicator. This function is then equivalent to calling the previous
   * one with numbers::invalid_boundary_id as second argument.
   *
   * This function is used in step-36, for example.
   *
   * @ingroup constraints
   */
  template <int dim, int spacedim, template <int, int> class DH>
  void
  make_zero_boundary_constraints (const DH<dim,spacedim> &dof,
                                  ConstraintMatrix       &zero_boundary_constraints,
                                  const ComponentMask    &component_mask = ComponentMask());


  /**
   * Map a coupling table from the
   * user friendly organization by
   * components to the organization
   * by blocks. Specializations of
   * this function for DoFHandler
   * and hp::DoFHandler are
   * required due to the different
   * results of their finite
   * element access.
   *
   * The return vector will be
   * initialized to the correct
   * length inside this function.
   */
  template <int dim, int spacedim>
  void
  convert_couplings_to_blocks (const DoFHandler<dim,spacedim> &dof_handler,
                               const Table<2, Coupling> &table_by_component,
                               std::vector<Table<2,Coupling> > &tables_by_block);

  /**
   * Given a finite element and a table how
   * the vector components of it couple
   * with each other, compute and return a
   * table that describes how the
   * individual shape functions couple with
   * each other.
   */
  template <int dim, int spacedim>
  Table<2,Coupling>
  dof_couplings_from_component_couplings (const FiniteElement<dim,spacedim> &fe,
                                          const Table<2,Coupling> &component_couplings);

  /**
   * Same function as above for a
   * collection of finite elements,
   * returning a collection of tables.
   *
   * The function currently treats
   * DoFTools::Couplings::nonzero the same
   * as DoFTools::Couplings::always .
   */
  template <int dim, int spacedim>
  std::vector<Table<2,Coupling> >
  dof_couplings_from_component_couplings (const hp::FECollection<dim,spacedim> &fe,
                                          const Table<2,Coupling> &component_couplings);
  /**
   * Exception
   * @ingroup Exceptions
   */
  DeclException0 (ExcFiniteElementsDontMatch);
  /**
   * Exception
   * @ingroup Exceptions
   */
  DeclException0 (ExcGridNotCoarser);
  /**
   * Exception
   * @ingroup Exceptions
   */
  DeclException0 (ExcGridsDontMatch);
  /**
   * Exception
   * @ingroup Exceptions
   */
  DeclException0 (ExcNoFESelected);
  /**
   * Exception
   * @ingroup Exceptions
   */
  DeclException0 (ExcInvalidBoundaryIndicator);
}



/* ------------------------- inline functions -------------- */

#ifndef DOXYGEN

namespace DoFTools
{
  /**
   * Operator computing the maximum coupling out of two.
   *
   * @relates DoFTools
   */
  inline
  Coupling operator |= (Coupling &c1,
                        const Coupling c2)
  {
    if (c2 == always)
      c1 = always;
    else if (c1 != always && c2 == nonzero)
      return c1 = nonzero;
    return c1;
  }


  /**
   * Operator computing the maximum coupling out of two.
   *
   * @relates DoFTools
   */
  inline
  Coupling operator | (const Coupling c1,
                       const Coupling c2)
  {
    if (c1 == always || c2 == always)
      return always;
    if (c1 == nonzero || c2 == nonzero)
      return nonzero;
    return none;
  }


// ---------------------- inline and template functions --------------------

  template <int dim, int spacedim>
  inline
  unsigned int
  max_dofs_per_cell (const DoFHandler<dim,spacedim> &dh)
  {
    return dh.get_fe().dofs_per_cell;
  }


  template <int dim, int spacedim>
  inline
  unsigned int
  max_dofs_per_face (const DoFHandler<dim,spacedim> &dh)
  {
    return dh.get_fe().dofs_per_face;
  }


  template <int dim, int spacedim>
  inline
  unsigned int
  max_dofs_per_vertex (const DoFHandler<dim,spacedim> &dh)
  {
    return dh.get_fe().dofs_per_vertex;
  }


  template <int dim, int spacedim>
  inline
  unsigned int
  n_components (const DoFHandler<dim,spacedim> &dh)
  {
    return dh.get_fe().n_components();
  }



  template <int dim, int spacedim>
  inline
  bool
  fe_is_primitive (const DoFHandler<dim,spacedim> &dh)
  {
    return dh.get_fe().is_primitive();
  }


  template <int dim, int spacedim>
  inline
  unsigned int
  max_dofs_per_cell (const hp::DoFHandler<dim,spacedim> &dh)
  {
    return dh.get_fe().max_dofs_per_cell ();
  }


  template <int dim, int spacedim>
  inline
  unsigned int
  max_dofs_per_face (const hp::DoFHandler<dim,spacedim> &dh)
  {
    return dh.get_fe().max_dofs_per_face ();
  }


  template <int dim, int spacedim>
  inline
  unsigned int
  max_dofs_per_vertex (const hp::DoFHandler<dim,spacedim> &dh)
  {
    return dh.get_fe().max_dofs_per_vertex ();
  }


  template <int dim, int spacedim>
  inline
  unsigned int
  n_components (const hp::DoFHandler<dim,spacedim> &dh)
  {
    return dh.get_fe()[0].n_components();
  }


  template <int dim, int spacedim>
  inline
  bool
  fe_is_primitive (const hp::DoFHandler<dim,spacedim> &dh)
  {
    return dh.get_fe()[0].is_primitive();
  }


  template <class DH, class SparsityPattern>
  inline
  void
  make_sparsity_pattern (const DH                              &dof,
                         const std::vector<std::vector<bool> > &mask,
                         SparsityPattern                       &sparsity_pattern)
  {
    const unsigned int ncomp = dof.get_fe().n_components();

    Assert (mask.size() == ncomp,
            ExcDimensionMismatch(mask.size(), ncomp));
    for (unsigned int i=0; i<mask.size(); ++i)
      Assert (mask[i].size() == ncomp,
              ExcDimensionMismatch(mask[i].size(), ncomp));
    // Create a coupling table out of the mask
    Table<2,DoFTools::Coupling> couplings(ncomp, ncomp);
    for (unsigned int i=0; i<ncomp; ++i)
      for (unsigned int j=0; j<ncomp; ++j)
        if (mask[i][j])
          couplings(i,j) = always;
        else
          couplings(i,j) = none;

    // Call the new function
    make_sparsity_pattern(dof, couplings, sparsity_pattern);
  }


  template <class DH, class Comp>
  void
  map_support_points_to_dofs (
    const Mapping<DH::dimension,DH::space_dimension>         &mapping,
    const DH                                                 &dof_handler,
    std::map<Point<DH::space_dimension>, types::global_dof_index, Comp> &point_to_index_map)
  {
    // let the checking of arguments be
    // done by the function first
    // called
    std::vector<Point<DH::space_dimension> > support_points (dof_handler.n_dofs());
    map_dofs_to_support_points (mapping, dof_handler, support_points);
    // now copy over the results of the
    // previous function into the
    // output arg
    point_to_index_map.clear ();
    for (unsigned int i=0; i<dof_handler.n_dofs(); ++i)
      point_to_index_map[support_points[i]] = i;
  }
}

#endif

DEAL_II_NAMESPACE_CLOSE

#endif<|MERGE_RESOLUTION|>--- conflicted
+++ resolved
@@ -2296,11 +2296,7 @@
   template <class DH>
   void
   count_dofs_per_block (const DH &dof,
-<<<<<<< HEAD
                         std::vector<types::global_dof_index> &dofs_per_block,
-=======
-                        std::vector<unsigned int> &dofs_per_block,
->>>>>>> 1823cca4
                         const std::vector<unsigned int>  &target_block
                         = std::vector<unsigned int>());
 
@@ -2604,11 +2600,7 @@
   template <class DH>
   void
   map_dof_to_boundary_indices (const DH                   &dof_handler,
-<<<<<<< HEAD
                                std::vector<types::global_dof_index>  &mapping);
-=======
-                               std::vector<unsigned int>  &mapping);
->>>>>>> 1823cca4
 
   /**
    * Same as the previous function,
