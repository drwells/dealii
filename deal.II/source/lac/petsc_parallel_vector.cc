--- conflicted
+++ resolved
@@ -52,15 +52,9 @@
 
 
 
-<<<<<<< HEAD
     Vector::Vector (const MPI_Comm   &communicator,
-                    const VectorBase &v,
+                    const VectorBase  &v,
                     const size_type   local_size)
-=======
-    Vector::Vector (const MPI_Comm    &communicator,
-                    const VectorBase  &v,
-                    const unsigned int local_size)
->>>>>>> 1823cca4
       :
       communicator (communicator)
     {
