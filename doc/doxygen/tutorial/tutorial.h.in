// ---------------------------------------------------------------------
//
// Copyright (C) 2005 - 2020 by the deal.II authors
//
// This file is part of the deal.II library.
//
// The deal.II library is free software; you can use it, redistribute
// it, and/or modify it under the terms of the GNU Lesser General
// Public License as published by the Free Software Foundation; either
// version 2.1 of the License, or (at your option) any later version.
// The full text of the license can be found in the file LICENSE.md at
// the top level directory of deal.II.
//
// ---------------------------------------------------------------------


/**
 * @page Tutorial Tutorial programs
 *
 * New to deal.II? You might want to start with tutorial Step-1 and work
 * your way up to Step-5. At that point you can explore what features you
 * are interested in and look at the large collection of programs listed
 * below.
 *
 * The deal.II tutorial contains a collection of programs, each more or
 * less built atop of previous ones, which demonstrate various aspects of
 * the library. Each such example has the following structure:
 * <ol>
 *   <li> <b>Introduction:</b> What the program does, including
 *        the mathematical model, and
 *        what programming techniques are new.
 *   <li> <b>The commented program:</b> An extensively documented listing of the
 *        source code.
 *   <li> <b>Results:</b> The output of the program, with comments and
 *        interpretation.
 *   <li> <b>The plain program:</b> The source code stripped of
 *        all comments.
 * </ol>
 * You can browse the available tutorial programs
 * <ol>
 *   <li> as <b><a href="#graph">a graph</a></b> that shows how the major
 *      concepts of each tutorial programs builds on previous ones (though each
 *      program may also use minor pieces from other programs not specifically
*       connected in the graph).
 *   <li> as <b><a href="#list">a list</a></b> that provides a short
 *     synopsis of each program.
 *   <li> or <b><a href="#topic">grouped by topic</a></b>.
 * </ol>
 *
 * The programs are in the <code>examples/</code> directory of your local
 * deal.II installation. After compiling the library itself, if you go into
 * one of the tutorial directories, you can configure the program by typing
 * <code>cmake .</code>, build it via <code>make</code> and run it using
 * <code>make run</code>. The latter command also compiles the program if
 * that has not already been done. The CMakeLists.txt files in the
 * different directories are based on the
 * <a href="../../users/cmake_user.html#cmakeauto" target="_top">autopilot
 * style CMakeLists.txt example</a>.
 *
 * @note Some of the tutorial programs also jointly form
 *   the <a href="../../doxygen/deal.II/group__geodynamics.html">geodynamics
 *   demonstration suite</a>. More, often more complex but less well documented,
 *   deal.II-based programs than the ones that form the tutorial can also be
 *   found in the @ref CodeGallery .
 *
 *
 * <a name="graph"></a>
 * @anchor TutorialConnectionGraph
 * <h3>Connections between tutorial programs</h3>
 *
 * The following graph shows the connections between tutorial programs and
 * how their major components build on each other.
 * Click on any of the boxes to go to one of the programs. If you hover
 * your mouse pointer over a box, a brief description of the program
 * should appear.
 * @dot
@@TUTORIAL_MAP@@
 * @enddot
 *
 * <b>Legend:</b><br />
 * @dot
@@TUTORIAL_LEGEND@@
 * @enddot
 *
 * <a name="list"></a>
 * <h3>Tutorial programs listed by number</h3>
 *
 * <table align="center" width="90%">
 *   <tr valign="top">
 *       <td width="100px">step-1</td>
 *       <td> Creating a grid. A simple way to write it to a file.
 *       <br/> Keywords: Triangulation, GridGenerator::hyper_cube(),
 *       GridGenerator::hyper_shell(), GridOut,
 *       Triangulation::execute_coarsening_and_refinement()
 *       </td></tr>
 *
 *   <tr valign="top">
 *       <td>step-2</td>
 *       <td> Associate degrees of freedom to
 *       each vertex and compute the resulting sparsity pattern of
 *       matrices. Show that renumbering reduces the bandwidth of
 *       matrices significantly, i.e. clusters nonzero entries around the
 *       diagonal.
 *       <br/> Keywords: FE_Q, DynamicSparsityPattern,
 *       DoFTools::make_sparsity_pattern(), DoFHandler::distribute_dofs(),
 *       DoFRenumbering, SparsityPattern
 *       </td></tr>
 *
 *   <tr valign="top">
 *       <td>step-3</td>
 *       <td> Actually solve Laplace's
 *       problem. Object-orientation. Assembling matrices and
 *       vectors. Boundary values.
 *       <br/> Keywords: FEValues, VectorTools::interpolate_boundary_values(),
 *       MatrixTools::apply_boundary_values(), SolverCG, Vector,
 *       SparseMatrix, DataOut
 *       </td></tr>
 *
 *   <tr valign="top">
 *       <td>step-4</td>
 *       <td> This example is programmed in a
 *       way that it is independent of the dimension for which we want to
 *       solve Laplace's equation; we will solve the equation in 2D and
 *       3D, although the program is exactly the same. Non-constant right
 *       hand side function. Non-homogeneous boundary values.
 *       <br/> Keywords: VectorTools::point_value(),
 *       VectorTools::compute_mean_value()
 *       </td></tr>
 *
 *   <tr valign="top">
 *       <td>step-5</td>
 *       <td> Computations on successively
 *       refined grids. Reading a grid from disk. Some optimizations.
 *       Using assertions. Non-constant coefficient in
 *       the elliptic operator (yielding the extended Poisson
 *       equation). Preconditioning the CG solver for the
 *       linear system of equations.
 *       <br/> Keywords: PreconditionSSOR, GridIn, SphericalManifold
 *       </td></tr>
 *
 *   <tr valign="top">
 *       <td>step-6</td>
 *       <td> Adaptive local
 *       refinement. Handling of hanging nodes. Higher order elements.
 *       Catching exceptions in the <code>main</code> function.
 *       <br/> Keywords: DoFTools::make_hanging_node_constraints(),
 *       AffineConstraints::distribute_local_to_global(), KellyErrorEstimator,
 *       GridRefinement::refine_and_coarsen_fixed_number()
 *       </td></tr>
 *
 *   <tr valign="top">
 *       <td>step-7</td>
 *       <td> Helmholtz
 *       equation. Non-homogeneous Neumann boundary conditions and
 *       boundary integrals. Verification of correctness of computed
 *       solutions. Computing the error between exact and numerical
 *       solution and output of the data in tables. Using counted pointers.
 *       <br/> Keywords: FEFaceValues, VectorTools::integrate_difference(),
 *       VectorTools::compute_global_error(), TableHandler
 *       </td></tr>
 *
 *   <tr valign="top">
 *       <td>step-8</td>
 *       <td> The elasticity equations will be
 *       solved instead of Laplace's equation. The solution is
 *       vector-valued and the equations form a system with as many
 *       equations as the dimension of the space in which it is posed.
 *       <br/> Keywords: FESystem
 *       </td></tr>
 *
 *   <tr valign="top">
 *       <td>step-9</td>
 *       <td> Linear advection equation, assembling
 *       the system of equations in parallel using multi-threading,
 *       implementing a refinement criterion based on a finite difference
 *       approximation of the gradient.
 *       <br/> Keywords: TensorFunction, WorkStream::run(), SolverGMRES
 *       </td></tr>
 *
 *   <tr valign="top">
 *       <td>step-10</td>
 *       <td> Higher order mappings. Do not
 *       solve equations, but rather compute the value of pi to high
 *       accuracy.
 *       <br/> Keywords: MappingQ, FE_Nothing, ConvergenceTable, GridOut, FEFaceValues
 *       </td></tr>
 *
 *   <tr valign="top">
 *       <td>step-11</td>
 *       <td> Solving a Laplace problem with
 *       higher order mappings. Using mean value constraints and
 *       intermediate representations of sparsity patterns.
 *       <br/> Keywords: AffineConstraints, DoFTools::extract_boundary_dofs(),
 *       TableHandler
 *       </td></tr>
 *
 *   <tr valign="top">
 *       <td>step-12</td>
 *       <td> Discontinuous Galerkin methods for linear advection problems.
 *       <br/> Keywords: FEInterfaceValues, MeshWorker::mesh_loop(),
 *       DoFTools::make_flux_sparsity_pattern()
 *       </td></tr>
 *
 *   <tr valign="top">
 *       <td>step-13</td>
 *       <td> Software design questions and
 *       how to write a modular, extensible finite element program.
 *       </td></tr>
 *
 *   <tr valign="top">
 *       <td>step-14</td>
 *       <td> Duality based error estimators,
 *       more strategies to write a modular, extensible finite element
 *       program.
 *       <br/> Keywords: KellyErrorEstimator
 *       </td></tr>
 *
 *   <tr valign="top">
 *       <td>step-15</td>
 *       <td> A nonlinear elliptic problem: The minimal surface equation.
 *       Newton's method. Transferring a solution across mesh refinement.
 *       <br/> Keywords: SolutionTransfer
 *       </td></tr>
 *
 *   <tr valign="top">
 *       <td>step-16</td>
 *       <td> Multigrid preconditioning of the Laplace equation on adaptive
 *       meshes.
 *       <br/> Keywords: Multigrid, PreconditionMG, mg::Matrix,
 *       MGTransferPrebuilt, MeshWorker::mesh_loop(), MGLevelObject,
 *       MGConstrainedDoFs
 *       </td></tr>
 *
 *   <tr valign="top">
 *       <td>step-16b</td>
 *       <td> A variant of step-16 but with MeshWorker for assembly: Multigrid
 *       preconditioning of the Laplace equation on adaptive meshes.
 *       </td></tr>
 *
 *   <tr valign="top">
 *       <td>step-17</td>
 *       <td> Using PETSc for linear algebra; running
 *       in parallel on clusters of computers linked together by MPI.
 *       <br/> Keywords: PETScWrappers::MPI::SparseMatrix, ConditionalOStream,
 *       PETScWrappers::PreconditionBlockJacobi
 *       </td></tr>
 *
 *   <tr valign="top">
 *       <td>step-18</td>
 *       <td> A time dependent problem; using a much
 *       simplified version of implementing elasticity; moving meshes; handling
 *       large scale output of parallel programs. Simple implicit (backward
 *       Euler) time stepping.
 *       <br/> Keywords: parallel::shared::Triangulation,
 *       DataOutInterface::write_vtu_with_pvtu_record()
 *       </td></tr>
 *
 *   <tr valign="top">
 *       <td>step-19</td>
 *       <td> Coupling particles to the solution of partial differential equations.
 *       <br/> Keywords: Particles
 *       </td></tr>
 *
 *   <tr valign="top">
 *       <td>step-20</td>
 *       <td> Mixed finite elements. Using block
 *       matrices and block vectors to define more complicated solvers and
 *       preconditioners working on the Schur complement.
 *       <br/> Keywords: FEValuesExtractors, LinearOperator, TensorFunction,
 *       FE_RaviartThomas
 *       </td></tr>
 *
 *   <tr valign="top">
 *       <td>step-21</td>
 *       <td> The time dependent two-phase flow in
 *       porous media. Extensions of mixed Laplace discretizations. More
 *       complicated block solvers. Simple explicit (forward Euler) time
 *       stepping.
 *       <br/> Keywords: TensorFunction, FE_RaviartThomas,
 *       VectorTools::project(), DiscreteTime
 *       </td></tr>
 *
 *   <tr valign="top">
 *       <td>step-22</td>
 *       <td> Solving the Stokes equations of slow fluid flow on adaptive
 *       meshes. More on Schur complement solvers. Advanced use of the
 *       AffineConstraints class.
 *       <br/> Keywords: AffineConstraints,
 *       VectorTools::compute_no_normal_flux_constraints(), SparseILU,
 *       SparseDirectUMFPACK, BlockDynamicSparsityPattern
 *       </td></tr>
 *
 *   <tr valign="top">
 *       <td>step-23</td>
 *       <td> Finally a "real" time dependent problem, the wave equation.
 *       Fractional time stepping (explicit, fully implicit and Crank-Nicholson
 *       method).
 *       <br/> Keywords: MatrixCreator, VectorTools::project()
 *       </td></tr>
 *
 *   <tr valign="top">
 *       <td>step-24</td>
 *       <td> A variant of step-23 with absorbing
 *       boundary conditions, and extracting practically useful data.
 *       Implicit time stepping.
 *       <br/> Keywords: VectorTools::point_value()
 *       </td></tr>
 *
 *   <tr valign="top">
 *       <td>step-25</td>
 *       <td> The sine-Gordon
 *       soliton equation, which is a nonlinear variant of the time
 *       dependent wave equation covered in step-23 and step-24.
 *       Fractional time stepping.
 *       <br/> Keywords: FunctionTime, VectorTools::integrate_difference()
 *       </td></tr>
 *
 *   <tr valign="top">
 *       <td>step-26</td>
 *       <td> The heat equation, solved on a mesh that is adapted
 *       every few time steps. Fractional time stepping.
 *       <br/> Keywords: KellyErrorEstimator, SolutionTransfer,
 *       VectorTools::interpolate(), VectorTools::create_right_hand_side()
 *       </td></tr>
 *
 *   <tr valign="top">
 *       <td>step-27</td>
 *       <td> The hp-finite element method.
 *       <br/> Keywords: hp::FECollection, hp::QCollection, hp::Refinement,
 *       FESeries::Fourier, Triangulation::create_triangulation()
 *       </td></tr>
 *
 *   <tr valign="top">
 *       <td>step-28</td>
 *       <td> Multiple grids for solving a multigroup diffusion equation
 *       in nuclear physics simulating a nuclear reactor core.
 *       </td></tr>
 *
 *   <tr valign="top">
 *       <td>step-29</td>
 *       <td> Solving a complex-valued Helmholtz equation. Sparse direct
 *       solvers. Dealing with parameter files.  </td></tr>
 *
 *   <tr valign="top">
 *       <td>step-30</td>
 *       <td> Anisotropic refinement for DG finite element methods.
 *       </td></tr>
 *
 *   <tr valign="top">
 *       <td>step-31</td>
 *       <td> Time-dependent Stokes flow driven by temperature
 *       differences in a fluid. Adaptive meshes that change between time
 *       steps. Implicit/explicit time stepping.
 *       </td></tr>
 *
 *   <tr valign="top">
 *       <td>step-32</td>
 *       <td> A massively parallel solver for time-dependent Stokes flow driven
 *       by temperature differences in a fluid. Adapting methods for real-world
 *       equations. Implicit/explicit time stepping.
 *       </td></tr>
 *
 *   <tr valign="top">
 *       <td>step-33</td>
 *       <td> A nonlinear hyperbolic conservation law: The Euler equations of
 *       compressible gas dynamics. Fractional time stepping.
 *       </td></tr>
 *
 *   <tr valign="top">
 *       <td>step-34</td>
 *       <td> Boundary element methods (BEM) of low order: Exterior irrotational
 *       flow. The ParsedFunction class.
 *       </td></tr>
 *
 *   <tr valign="top">
 *       <td>step-35</td>
 *       <td> A projection solver for the Navier&ndash;Stokes equations.
 *       </td></tr>
 *
 *   <tr valign="top">
 *       <td>step-36</td>
 *       <td> Using SLEPc for linear algebra; solving an eigenspectrum
 *       problem. The Schrödinger wave equation.
 *       </td></tr>
 *
 *   <tr valign="top">
 *       <td>step-37</td>
 *       <td> Solving a Poisson problem with a multilevel preconditioner without
 *       explicitly storing the matrix (a matrix-free method) in a massively
 *       parallel context.
 *       </td></tr>
 *
 *   <tr valign="top">
 *       <td>step-38</td>
 *       <td>Solving the Laplace-Beltrami equation on curved manifolds embedded
 *       in higher dimensional spaces.
 *       </td></tr>
 *
 *   <tr valign="top">
 *       <td>step-39</td>
 *       <td> Solving Poisson's equation once more, this time with the
 *       interior penalty method, one of the discontinuous Galerkin
 *       methods developed for this problem. Error estimator, adaptive
 *       meshes, and multigrid preconditioner, all using the MeshWorker
 *       framework.
 *       </td></tr>
 *
 *   <tr valign="top">
 *       <td>step-40</td>
 *       <td> Techniques for the massively parallel solution of the Laplace
 *       equation (up to 10,000s of processors).
 *       </td></tr>
 *
 *   <tr valign="top">
 *       <td>step-41</td>
 *       <td> Solving the obstacle problem, a variational inequality.
 *       </td></tr>
 *
 *   <tr valign="top">
 *       <td>step-42</td>
 *       <td> A solver for an elasto-plastic contact problem, running on
 *       parallel machines.
 *       </td></tr>
 *
 *   <tr valign="top">
 *       <td>step-43</td>
 *       <td> Advanced techniques for the simulation of porous media flow.
 *       Explicit time stepping.
 *       </td></tr>
 *
 *   <tr valign="top">
 *       <td>step-44</td>
 *       <td> Finite strain hyperelasticity based on a three-field formulation.
 *       Implicit time stepping.
 *       <br/> Keywords: CellDataStorage, FEValuesExtractors, WorkStream::run,
 *       BlockSparseMatrix, BlockVector, ComponentSelectFunction,
 *       Physics::Elasticity, FullMatrix::extract_submatrix_from(),
 *       FullMatrix::scatter_matrix_to(), LinearOperator, SolverSelector,
 *       PreconditionSelector, ReductionControl, MappingQEulerian
 *       </td></tr>
 *
 *   <tr valign="top">
 *       <td>step-45</td>
 *       <td> Periodic boundary conditions.
 *       <br/> Keywords: GridTools::collect_periodic_faces(),
 *       GridTools::PeriodicFacePair, Triangulation::add_periodicity()
 *       </td></tr>
 *
 *   <tr valign="top">
 *       <td>step-46</td>
 *       <td> Coupling different kinds of equations in different parts of the domain.
 *       </td></tr>
 *
 *   <tr valign="top">
 *       <td>step-47</td>
 *        <td> Solving the fourth-order biharmonic equation using the $C^0$
 *        Interior Penalty (C0IP) method.
 *        <br/> Keywords: FEInterfaceValues
 *       </td></tr>
 *
 *   <tr valign="top">
 *       <td>step-48</td>
 *       <td> Explicit time stepping for the Sine&ndash;Gordon equation based on
 *       a diagonal mass matrix. Efficient implementation of (nonlinear) finite
 *       element operators.
 *       </td></tr>
 *
 *   <tr valign="top">
 *       <td>step-49</td>
 *       <td> Advanced mesh creation and manipulation techniques.
 *       </td></tr>
 *
 *   <tr valign="top">
 *       <td>step-50</td>
 *       <td> Geometric multigrid on adaptive meshes distributed in parallel.
 *       <br/> Keywords: Multigrid, MGLevelObject, MGConstrainedDoFs, IndexSet, MGTools, PreconditionMG, MatrixFree, FEInterfaceValues, MeshWorker::mesh_loop()
 *       </td></tr>
 *
 *   <tr valign="top">
 *       <td>step-51</td>
 *       <td> Solving the convection-diffusion equation with a hybridizable
 *       discontinuous Galerkin method using face elements.
 *       </td></tr>
 *
 *   <tr valign="top">
 *       <td>step-52</td>
 *       <td> Solving the time dependent neutron diffusion equation using
 *       Runge-Kutta methods. Explicit and implicit time stepping.
 *       </td></tr>
 *
 *   <tr valign="top">
 *       <td>step-53</td>
 *       <td> Describing the geometry of complex domains and curved boundaries.
 *       </td></tr>
 *
 *   <tr valign="top">
 *       <td>step-54</td>
 *       <td> Using CAD files to describe the boundary of your domain.
 *       <br/> Keywords: Manifold, OpenCASCADE::read_IGES(),
 *       OpenCASCADE::NormalProjectionBoundary
 *       </td></tr>
 *
 *   <tr valign="top">
 *       <td>step-55</td>
 *       <td> Solving the Stokes problem in parallel.
 *       </td></tr>
 *
 *   <tr valign="top">
 *       <td>step-56</td>
 *       <td> Geometric Multigrid for Stokes.
 *       </td></tr>
 *
 *   <tr valign="top">
 *       <td>step-57</td>
 *       <td> Incompressible, stationary Navier Stokes equations.
 *       </td></tr>
 *
 *   <tr valign="top">
 *       <td>step-58</td>
 *       <td> The nonlinear Schr&ouml;dinger equation.
 *       </td></tr>
 *
 *   <tr valign="top">
 *       <td>step-59</td>
 *       <td> Solving a Poisson problem discretized with an interior penalty DG
 *       method and a multilevel preconditioner in a matrix-free fashion using
 *       a massively parallel implementation.
 *       </td></tr>
 *
 *   <tr valign="top">
 *       <td>step-60</td>
 *       <td> Distributed Lagrange multipliers for the solution of
 *       Poisson problems in complex domains with constraints defined
 *       on non-matching grids.
 *       </td></tr>
 *
 *   <tr valign="top">
 *       <td>step-61</td>
 *       <td> Solving the Poisson problem with the "weak Galerkin" finite element
 *       method.
 *       </td></tr>
 *
 *   <tr valign="top">
 *       <td>step-62</td>
 *       <td> Resonance frequency and bandgap of a phononic crystal. Elastic
 *       wave equation in the frequency domain with Perfectly Matched Layer
 *       boundary conditions. Parallelization via MUMPS and MPI.
 *       </td></tr>
 *
 *   <tr valign="top">
 *       <td>step-63</td>
 *       <td>Block smoothers for geometric multigrid. A scalar convection
 *       diffusion equation is solved with different additive or
 *       multiplicative multigrid smoothers.
 *       <br/> Keywords: Multigrid, MeshWorker::mesh_loop(),
 *       MGSmootherPrecondition, RelaxationBlock, DoFRenumbering::downstream()
 *       </td></tr>
 *
 *   <tr valign="top">
 *       <td>step-64</td>
 *       <td> Solving a Helmholtz problem using matrix-free methods on the GPU
 *       with MPI parallelization.
 *       </td></tr>
 *
 *   <tr valign="top">
 *       <td>step-65</td>
 *        <td> The TransfiniteInterpolationManifold and MappingQCache classes for
 *        advanced manifold operations.
 *       </td></tr>
 *
 *   <tr valign="top">
 *       <td>step-67</td>
 *        <td> Solving the Euler equations of compressible gas dynamics with an
 *        explicit time integrator and high-order discontinuous Galerkin
 *        methods based on matrix-free implementations.
 *       </td></tr>
 *
 *   <tr valign="top">
 *       <td>step-68</td>
 *        <td> Simulation of the motion of massless tracer particles in a vortical flow.
 *             Parallel simulation of the advection of particles with load balancing.
 *        <br/> Keywords: Particles
 *       </td></tr>
 *
 *   <tr valign="top">
 *       <td>step-69</td>
 *        <td> Hyperbolic conservation laws: a first-order guaranteed maximum
 *        wavespeed method for the compressible Euler equations. Explicit time
 *        stepping.
 *       </td></tr>
 *
 *   <tr valign="top">
 *       <td>step-70</td>
 *       <td> A fluid structure interaction problem on fully distributed
 *       non-matching grids, using penalty methods, and a coupling constructed
 *       through a ParticleHandler object.
 *       <br/> Keywords: Particles
 *       </td></tr>
 *
 *   <tr valign="top">
 *       <td>step-74</td>
 *       <td> The Symmetric interior penalty Galerkin (SIPG) method for Poisson's equation.
 *       <br/> Keywords: MeshWorker::mesh_loop(), FEInterfaceValues, ConvergenceTable
 *       </td></tr>
 *
 *   <tr valign="top">
<<<<<<< HEAD
 *       <td>step-75</td>
 *       <td>Solving the Laplace equation on hp-adaptive meshes with MatrixFree
 *       methods on thousands of processors.
 *       <br/> Keywords: parallel::distributed::Triangulation, hp::Refinement, MatrixFree
=======
 *       <td>step-76</td>
 *       <td> Like step-67, but for demonstrating MPI-3.0 shared-memory features.
 *       <br/> Keywords: MatrixFree, MatrixFree::cell_loop()
 *       </td></tr>
 *
 *   <tr valign="top">
 *       <td>step-77</td>
 *       <td> The nonlinear minimal surface equation revisited.
 *       Interfacing with SUNDIALS' KINSOL nonlinear solver.
>>>>>>> 3f2c56a7
 *       </td></tr>
 *
 * </table>
 *
 *
 * <a name="topic"></a>
 * <h3>Tutorial programs grouped by topics</h3>
 *
 * <h4><b>Basic techniques</b></h4>
 * <table align="center" width="90%">
 *
 *   <tr valign="top">
 *     <td width="400px"> Creating a grid. A simple way to write it to a file
 *     <td>step-1</td>
 *     </td>
 *   </tr>
 *
 *   <tr valign="top">
 *     <td> Degrees of freedom
 *     <td>step-2</td>
 *     </td>
 *   </tr>
 *
 *   <tr valign="top">
 *     <td> Solving the Laplace equation
 *     <td>step-3</td>
 *     </td>
 *   </tr>
 *
 *   <tr valign="top">
 *     <td> Dimension independent programming, non-zero data
 *     <td>step-4</td>
 *     </td>
 *   </tr>
 *
 *   <tr valign="top">
 *     <td> Computing on uniformly refined meshes
 *     <td>step-5</td>
 *     </td>
 *   </tr>
 *
 *   <tr valign="top">
 *     <td> Adaptivity
 *     <td>step-6, step-26</td>
 *     </td>
 *   </tr>
 *
 *   <tr valign="top">
 *     <td> Evaluating errors
 *     <td>step-7</td>
 *     </td>
 *
 *   <tr valign="top">
 *     <td> Nonlinear problems, Newton's method
 *     </td>
 *     <td>step-15</td>
 *   </tr>
 *
 * </table>
 * <h4><b>Advanced techniques</b></h4>
 * <table align="center" width="90%">
 *
 *   <tr valign="top">
 *     <td width="400px"> Multithreading
 *     </td>
 *     <td>
 *       step-9,
 *       step-28,
 *       step-32,
 *       step-44,
 *       step-48,
 *       step-51,
 *       step-69
 *     </td>
 *   </tr>
 *
 *   <tr valign="top">
 *     <td> Block solvers and preconditioners
 *     </td>
 *     <td>
 *       step-20,
 *       step-21,
 *       step-22,
 *       step-31,
 *       step-32,
 *       step-43,
 *       step-44,
 *       step-55,
 *       step-56,
 *       step-57,
 *       step-60,
 *       step-70
 *     </td>
 *   </tr>
 *
 *   <tr valign="top">
 *     <td> Using Trilinos
 *     </td>
 *     <td>
 *       step-31,
 *       step-32,
 *       step-33,
 *       step-40,
 *       step-41,
 *       step-42,
 *       step-43,
 *       step-50,
 *       step-55,
 *       step-75
 *     </td>
 *   </tr>
 *
 *   <tr valign="top">
 *     <td> Parallelization via PETSc and MPI
 *     </td>
 *     <td>
 *       step-17,
 *       step-18,
 *       step-40,
 *       step-50,
 *       step-55
 *     </td>
 *   </tr>
 *
 *   <tr valign="top">
 *     <td> Parallelization via Trilinos and MPI
 *     </td>
 *     <td>
 *       step-32,
 *       step-40,
 *       step-42,
 *       step-50,
 *       step-55,
 *       step-70
 *     </td>
 *   </tr>
 *
 *   <tr valign="top">
 *     <td> Parallelization via MUMPS and MPI
 *     </td>
 *     <td>
 *       step-62
 *     </td>
 *   </tr>
 *
 *   <tr valign="top">
 *     <td> Parallelization via CUDA and MPI
 *     </td>
 *     <td>
 *       step-64
 *     </td>
 *   </tr>
 *
 *   <tr valign="top">
 *     <td> Parallelization on very large numbers of processors
 *     </td>
 *     <td>
 *       step-32,
 *       step-37,
 *       step-40,
 *       step-42,
 *       step-50,
 *       step-55,
 *       step-59,
 *       step-67,
 *       step-69,
 *       step-70,
 *       step-75
 *     </td>
 *   </tr>
 *
 *   <tr valign="top">
 *     <td> Input parameter handling
 *     </td>
 *     <td>
 *       step-28,
 *       step-29,
 *       step-32,
 *       step-33,
 *       step-34,
 *       step-35,
 *       step-36,
 *       step-42,
 *       step-44,
 *       step-60,
 *       step-62,
 *       step-69,
 *       step-70
 *     </td>
 *   </tr>
 *
 *   <tr valign="top">
 *     <td> Higher order mappings
 *     </td>
 *     <td>
 *       step-10,
 *       step-11,
 *       step-32,
 *       step-60,
 *       step-65,
 *       step-67
 *     </td>
 *   </tr>
 *
 *   <tr valign="top">
 *     <td> Error indicators and estimators
 *     </td>
 *     <td>
 *       step-6,
 *       step-9,
 *       step-14,
 *       step-39,
 *       step-50,
 *       step-74
 *     </td>
 *   </tr>
 *
 *   <tr valign="top">
 *     <td> Transferring solutions across mesh refinement
 *     </td>
 *     <td>
 *       step-15,
 *       step-28,
 *       step-31,
 *       step-32,
 *       step-33,
 *       step-42,
 *       step-43,
 *       step-57,
 *       step-70
 *     </td>
 *   </tr>
 *
 *   <tr valign="top">
 *     <td> Discontinuous Galerkin methods
 *     </td>
 *     <td>
 *       step-12,
 *       step-21,
 *       step-39,
 *       step-46,
 *       step-47,
 *       step-51,
 *       step-59,
 *       step-61,
 *       step-67,
 *       step-74
 *     </td>
 *   </tr>
 *
 *   <tr valign="top">
 *     <td> hp-finite elements
 *     </td>
 *     <td>
 *       step-27,
 *       step-46,
 *       step-75
 *     </td>
 *   </tr>
 *
 *   <tr valign="top">
 *     <td> Anisotropic refinement for DG finite element methods
 *     </td>
 *     <td>step-30</td>
 *   </tr>
 *
 *   <tr valign="top">
 *     <td> Computing Jacobians from residuals, automatic differentiation
 *     </td>
 *     <td>step-33</td>
 *   </tr>
 *
 *   <tr valign="top">
 *     <td> Operator splitting
 *     </td>
 *     <td>step-21, step-31, step-32, step-58</td>
 *   </tr>
 *
 *   <tr valign="top">
 *     <td> Boundary element methods, curved manifolds
 *     </td>
 *     <td>
 *       step-32,
 *       step-34,
 *       step-38,
 *       step-53,
 *       step-54,
 *       step-65
 *     </td>
 *   </tr>
 *
 *   <tr valign="top">
 *     <td> Periodic boundary conditions
 *     </td>
 *     <td>
 *       step-45,
 *       step-59
 *     </td>
 *   </tr>
 *
 *   <tr valign="top">
 *     <td> Matrix-free methods with sum factorization
 *     </td>
 *     <td>
 *       step-37,
 *       step-48,
 *       step-59,
 *       step-64,
 *       step-67
 *     </td>
 *   </tr>
 *
 *   <tr valign="top">
 *     <td> Advanced meshes and geometries
 *     </td>
 *     <td>
 *       step-49,
 *       step-53,
 *       step-54,
 *       step-65
 *     </td>
 *   </tr>
 *
 *   <tr valign="top">
 *     <td> Non matching algorithms
 *     </td>
 *     <td>
 *       step-60,
 *       step-70
 *     </td>
 *   </tr>
 *
 *   <tr valign="top">
 *     <td> HDF5 and Python
 *     </td>
 *     <td>
 *       step-62
 *     </td>
 *   </tr>
 *
 *   <tr valign="top">
 *     <td> Particles
 *     </td>
 *     <td>
 *     step-19,
 *     step-68,
 *     step-70
 *     </td>
 *   </tr>
 *
 * </table>
 * <h4><b>Linear solvers</b></h4>
 * <table align="center" width="90%">
 *
 *   <tr valign="top">
 *     <td width="400px"> Conjugate Gradient solver
 *     </td>
 *     <td>step-3</td>
 *   </tr>
 *
 *   <tr valign="top">
 *     <td> Preconditioned CG solver
 *     </td>
 *     <td>step-5</td>
 *   </tr>
 *
 *   <tr valign="top">
 *     <td> BiCGStab
 *     </td>
 *     <td>step-9</td>
 *   </tr>
 *
 *   <tr valign="top">
 *     <td> Direct solvers
 *     </td>
 *     <td>
 *       step-29,
 *       step-44,
 *       step-47,
 *       step-46,
 *       step-58,
 *       step-62
 *     </td>
 *   </tr>
 *
 *   <tr valign="top">
 *     <td> Multilevel preconditioners
 *     </td>
 *     <td>
 *       step-16,
 *       step-16b
 *       step-31,
 *       step-32,
 *       step-37,
 *       step-39,
 *       step-41,
 *       step-42,
 *       step-43,
 *       step-50,
 *       step-56,
 *       step-59,
 *       step-63,
 *       step-75
 *     </td>
 *   </tr>
 *
 *   <tr valign="top">
 *     <td> Parallel solvers
 *     </td>
 *     <td>
 *       step-17,
 *       step-18,
 *       step-32,
 *       step-37,
 *       step-40,
 *       step-42,
 *       step-50,
 *       step-55,
 *       step-59,
 *       step-75
 *     </td>
 *   </tr>
 *
 *   <tr valign="top">
 *     <td> Block and Schur complement solvers
 *     </td>
 *     <td>
 *       step-20,
 *       step-21,
 *       step-22,
 *       step-31,
 *       step-32,
 *       step-43,
 *       step-55,
 *       step-56,
 *       step-57,
 *       step-60,
 *       step-70
 *     </td>
 *   </tr>
 *
 *   <tr valign="top">
 *     <td> Decoupled projection solvers
 *     </td>
 *     <td>step-35</td>
 *   </tr>
 *
 *   <tr valign="top">
 *     <td> Linear Newton systems from nonlinear equations
 *     </td>
 *     <td>
 *       step-33,
 *       step-41,
 *       step-42,
 *       step-44,
 *       step-57
 *     </td>
 *   </tr>
 *
 *   <tr valign="top">
 *     <td> Eigenvalue solvers
 *     </td>
 *     <td>step-36</td>
 *   </tr>
 *
 *   <tr valign="top">
 *     <td> Linear operators
 *     </td>
 *     <td>
 *       step-44,
 *       step-60,
 *       step-70
 *     </td>
 *   </tr>
 *
 * </table>
 *
 *
 * <h4><b>Other equations</b></h4>
 * <table align="center" width="90%">
 *
 *   <tr valign="top">
 *     <td width="400px"> Helmholtz equation
 *     </td>
 *     <td>
 *       step-7,
 *       step-29,
 *       step-62,
 *       step-64
 *     </td>
 *   </tr>
 *
 *   <tr valign="top">
 *     <td> Elasticity and elasto-plasticity equations
 *     </td>
 *     <td>
 *       step-8,
 *       step-42,
 *       step-46,
 *       step-62
 *     </td>
 *   </tr>
 *
 *   <tr valign="top">
 *     <td> Heat equation
 *     </td>
 *     <td>
 *       step-26
 *     </td>
 *   </tr>
 *
 *   <tr valign="top">
 *     <td> Minimal surface equation
 *     </td>
 *     <td>
 *       step-15
 *     </td>
 *   </tr>
 *
 *   <tr valign="top">
 *     <td> Quasi-static elasticity equations
 *     </td>
 *     <td>
 *       step-18,
 *       step-44
 *     </td>
 *   </tr>
 *
 *   <tr valign="top">
 *     <td> Transport (advection) equations
 *     </td>
 *     <td>step-9,
 *         step-21,
 *         step-31,
 *         step-32,
 *         step-43,
 *         step-51
 *     </td>
 *   </tr>
 *
 *   <tr valign="top">
 *     <td> The nonlinear hyperbolic Euler system of compressible gas dynamics
 *     </td>
 *     <td>
 *       step-33,
 *       step-67,
 *       step-69
 *     </td>
 *   </tr>
 *
 *   <tr valign="top">
 *     <td> Mixed Laplace, Darcy, Porous media
 *     </td>
 *     <td>
 *       step-20,
 *       step-21,
 *       step-43
 *     </td>
 *   </tr>
 *
 *   <tr valign="top">
 *     <td> Stokes and incompressible Navier-Stokes flow
 *     </td>
 *     <td>
 *       step-22,
 *       step-31,
 *       step-32,
 *       step-35,
 *       step-46,
 *       step-55,
 *       step-56,
 *       step-57,
 *       step-70
 *     </td>
 *   </tr>
 *
 *   <tr valign="top">
 *     <td> The wave equation, in linear and nonlinear variants
 *     </td>
 *     <td>
 *       step-23,
 *       step-24,
 *       step-25,
 *       step-48,
 *       step-58
 *     </td>
 *   </tr>
 *
 *   <tr valign="top">
 *     <td> A multigroup diffusion problem in neutron transport
 *     </td>
 *     <td>step-28</td>
 *   </tr>
 *
 *   <tr valign="top">
 *     <td> Irrotational flow
 *     </td>
 *     <td>step-34</td>
 *   </tr>
 *
 *   <tr valign="top">
 *     <td> An eigenspectrum problem
 *     </td>
 *     <td>step-36</td>
 *   </tr>
 *
 *   <tr valign="top">
 *     <td> Fourth-order biharmonic equation
 *     </td>
 *     <td>step-47</td>
 *   </tr>
 *
 *   <tr valign="top">
 *     <td> The obstacle problem, a variational inequality
 *     </td>
 *     <td>
 *       step-41,
 *       step-42
 *     </td>
 *   </tr>
 *
 *   <tr valign="top">
 *     <td> The nonlinear Schr&ouml;dinger equation
 *     </td>
 *     <td>step-58</td>
 *   </tr>
 *
 *   <tr valign="top">
 *     <td> Coupling different equations in different parts of the domain
 *     </td>
 *     <td>step-46</td>
 *   </tr>
 *
 * </table>
 *
 *
 *
 * <h4><b>%Vector problems</b></h4>
 * <table align="center" width="90%">
 *
 *   <tr valign="top">
 *     <td width="400px"> Elasticity and elasto-plasticity equations
 *     </td>
 *     <td>
 *       step-8,
 *       step-42
 *     </td>
 *   </tr>
 *
 *   <tr valign="top">
 *     <td> Mixed Laplace
 *     </td>
 *     <td>step-20</td>
 *   </tr>
 *
 *   <tr valign="top">
 *     <td> Mixed Laplace plus an advection equation
 *     </td>
 *     <td>step-21,
 *         step-43
 *     </td>
 *   </tr>
 *
 *   <tr valign="top">
 *     <td> Incompressible Stokes and Navier-Stokes flow
 *     </td>
 *     <td>step-22,
 *         step-31,
 *         step-32,
 *         step-35,
 *         step-55,
 *         step-56,
 *         step-57,
 *         step-70
 *    </td>
 *   </tr>
 *
 *   <tr valign="top">
 *     <td> A complex-valued Helmholtz problem
 *     </td>
 *     <td>step-29</td>
 *   </tr>
 *
 *   <tr valign="top">
 *     <td> The Euler equations of compressible gas dynamics
 *     </td>
 *     <td>
 *       step-33,
 *       step-67,
 *       step-69
 *     </td>
 *   </tr>
 *
 *   <tr valign="top">
 *     <td> Coupling different equations in different parts of the domain
 *     <td>step-46</td>
 *   </tr>
 *
 * </table>
 *
 *
 *
 * <h4><b>Time dependent problems</b></h4>
 * <table align="center" width="90%">
 *
 *   <tr valign="top">
 *     <td> The heat equation
 *     </td>
 *     <td>step-26
 *     </td>
 *   </tr>
 *
 *   <tr valign="top">
 *     <td width="400px"> Quasi-static elasticity
 *     </td>
 *     <td>
 *      step-18,
 *      step-44
 *     </td>
 *   </tr>
 *
 *   <tr valign="top">
 *     <td> Porous media flow
 *     </td>
 *     <td>step-21,
 *         step-43
 *     </td>
 *   </tr>
 *
 *   <tr valign="top">
 *     <td> The wave equation, in linear and nonlinear variants
 *     </td>
 *     <td>step-23,
 *         step-24,
 *         step-25,
 *         step-48,
 *         step-58
 *     </td>
 *   </tr>
 *
 *   <tr valign="top">
 *     <td> Time dependent Stokes flow driven by buoyancy
 *     </td>
 *     <td>step-31,
 *         step-32
 *     </td>
 *   </tr>
 *
 *   <tr valign="top">
 *     <td> The Euler equations of compressible gas dynamics
 *     </td>
 *     <td>
 *       step-33,
 *       step-67,
 *       step-69
 *     </td>
 *   </tr>
 *
 *   <tr valign="top">
 *     <td> The nonlinear Schr&ouml;dinger equation
 *     </td>
 *     <td>step-58</td>
 *   </tr>
 *
 *   <tr valign="top">
 *     <td> Time dependent neutron diffusion equation
 *     </td>
 *     <td>step-52</td>
 *   </tr>
 *
 *   <tr valign="top">
 *     <td> Time dependent fluid structure interaction problems
 *     </td>
 *     <td>step-70</td>
 *   </tr>
 * </table>
 */<|MERGE_RESOLUTION|>--- conflicted
+++ resolved
@@ -604,12 +604,13 @@
  *       </td></tr>
  *
  *   <tr valign="top">
-<<<<<<< HEAD
  *       <td>step-75</td>
- *       <td>Solving the Laplace equation on hp-adaptive meshes with MatrixFree
+ *       <td> Solving the Laplace equation on hp-adaptive meshes with MatrixFree
  *       methods on thousands of processors.
  *       <br/> Keywords: parallel::distributed::Triangulation, hp::Refinement, MatrixFree
-=======
+ *       </td></tr>
+ *
+ *   <tr valign="top">
  *       <td>step-76</td>
  *       <td> Like step-67, but for demonstrating MPI-3.0 shared-memory features.
  *       <br/> Keywords: MatrixFree, MatrixFree::cell_loop()
@@ -619,7 +620,6 @@
  *       <td>step-77</td>
  *       <td> The nonlinear minimal surface equation revisited.
  *       Interfacing with SUNDIALS' KINSOL nonlinear solver.
->>>>>>> 3f2c56a7
  *       </td></tr>
  *
  * </table>
