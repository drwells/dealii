--- conflicted
+++ resolved
@@ -136,16 +136,9 @@
       for (unsigned int no=0; no<dof_handler.size(); ++no)
         dof_info[no].store_plain_indices = additional_data.store_plain_indices;
 
-<<<<<<< HEAD
-      // initialize the basic multithreading
-      // information that needs to be passed to the
-      // DoFInfo structure
-#ifdef DEAL_II_USE_MT
-=======
       // initialize the basic multithreading information that needs to be
       // passed to the DoFInfo structure
-#if DEAL_II_USE_MT == 1
->>>>>>> 55f79fe5
+#ifdef DEAL_II_USE_MT
       if (additional_data.tasks_parallel_scheme != AdditionalData::none)
         {
           task_info.use_multithreading = true;
@@ -238,16 +231,9 @@
       for (unsigned int no=0; no<dof_handler.size(); ++no)
         dof_info[no].store_plain_indices = additional_data.store_plain_indices;
 
-<<<<<<< HEAD
-      // initialize the basic multithreading
-      // information that needs to be passed to the
-      // DoFInfo structure
-#ifdef DEAL_II_USE_MT
-=======
       // initialize the basic multithreading information that needs to be
       // passed to the DoFInfo structure
-#if DEAL_II_USE_MT == 1
->>>>>>> 55f79fe5
+#ifdef DEAL_II_USE_MT
       if (additional_data.tasks_parallel_scheme != AdditionalData::none)
         {
           task_info.use_multithreading = true;
@@ -969,16 +955,9 @@
       // vectors in vectorization
 
       /*
-<<<<<<< HEAD
-                                  // try to balance the number of cells before
-                                  // and after the boundary part on each
-                                  // processor. probably not worth it!
-      #ifdef DEAL_II_COMPILER_SUPPORTS_MPI
-=======
       // try to balance the number of cells before and after the boundary part
       // on each processor. probably not worth it!
-      #if DEAL_II_COMPILER_SUPPORTS_MPI
->>>>>>> 55f79fe5
+      #ifdef DEAL_II_COMPILER_SUPPORTS_MPI
       MPI_Allreduce (&n_boundary_cells, &n_max_boundary_cells, 1, MPI_UNSIGNED,
                      MPI_MAX, size_info.communicator);
       #endif
